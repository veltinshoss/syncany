--- conflicted
+++ resolved
@@ -258,25 +258,15 @@
 	}
 	
 	@Override
-<<<<<<< HEAD
-	//TODO not tested
-	public boolean repopathWriteAccess() throws StorageException {
-=======
 	// TODO [high] This code is untested!
 	public boolean hasWriteAccess() throws StorageException {
->>>>>>> 276c4562
 		GranteeInterface grantee = new CanonicalGrantee(bucket.getOwner().getId());
 		return bucket.getAcl().hasGranteeAndPermission(grantee, Permission.PERMISSION_WRITE);
 	}
 
 	@Override
-<<<<<<< HEAD
-	public boolean repopathExists() throws StorageException {
-		//TODO not tested
-=======
 	// TODO [high] This code is untested!
 	public boolean repoExists() throws StorageException {
->>>>>>> 276c4562
 		try {
 			int status = service.checkBucketStatus(bucket.getName());
 			return (status != StorageService.BUCKET_STATUS__DOES_NOT_EXIST);
@@ -287,13 +277,8 @@
 	}
 	
 	@Override
-<<<<<<< HEAD
-	//TODO not tested
-	public boolean repopathIsEmpty() throws StorageException {
-=======
 	// TODO [high] This code is untested!
 	public boolean repoIsEmpty() throws StorageException {
->>>>>>> 276c4562
 		try {
 			return service.listObjects(bucket.getName()).length == 0;
 		}
