/*
 * Syncany, www.syncany.org
 * Copyright (C) 2011-2014 Philipp C. Heckel <philipp.heckel@gmail.com> 
 *
 * This program is free software: you can redistribute it and/or modify
 * it under the terms of the GNU General Public License as published by
 * the Free Software Foundation, either version 3 of the License, or
 * (at your option) any later version.
 *
 * This program is distributed in the hope that it will be useful,
 * but WITHOUT ANY WARRANTY; without even the implied warranty of
 * MERCHANTABILITY or FITNESS FOR A PARTICULAR PURPOSE.  See the
 * GNU General Public License for more details.
 *
 * You should have received a copy of the GNU General Public License
 * along with this program.  If not, see <http://www.gnu.org/licenses/>.
 */
package org.syncany.connection.plugins.s3;

import org.jets3t.service.ServiceException;
import org.jets3t.service.impl.rest.httpclient.RestS3Service;
import org.jets3t.service.impl.rest.httpclient.RestStorageService;
import org.jets3t.service.model.S3Bucket;
import org.jets3t.service.model.StorageBucket;
import org.syncany.connection.plugins.rest.RestTransferManager;

/**
 *
 * @author Philipp C. Heckel
 */
public class S3TransferManager extends RestTransferManager {
   public S3TransferManager(S3Connection connection) {
        super(connection);
    }

    @Override
    public S3Connection getConnection() {
        return (S3Connection) super.getConnection();
    }
    
    @Override
    protected RestStorageService createService() throws ServiceException {
        return new RestS3Service(getConnection().getCredentials());
    }

    @Override
    protected StorageBucket createBucket() {
        return new S3Bucket(getConnection().getBucket(), getConnection().getLocation());
    }
<<<<<<< HEAD

	@Override
	public StorageTestResult test() {
		//TODO
		return StorageTestResult.NO_REPO_PERMISSIONS_OK;
	}
=======
>>>>>>> cef7e683
}<|MERGE_RESOLUTION|>--- conflicted
+++ resolved
@@ -47,13 +47,4 @@
     protected StorageBucket createBucket() {
         return new S3Bucket(getConnection().getBucket(), getConnection().getLocation());
     }
-<<<<<<< HEAD
-
-	@Override
-	public StorageTestResult test() {
-		//TODO
-		return StorageTestResult.NO_REPO_PERMISSIONS_OK;
-	}
-=======
->>>>>>> cef7e683
 }