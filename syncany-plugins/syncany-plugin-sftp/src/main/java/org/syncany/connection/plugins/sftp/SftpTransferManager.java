--- conflicted
+++ resolved
@@ -151,11 +151,7 @@
 		connect();
 
 		try {
-<<<<<<< HEAD
-			if (!repopathExists() && createIfRequired) {
-=======
 			if (!repoExists() && createIfRequired) {
->>>>>>> 276c4562
 				channel.mkdir(repoPath);
 			}
 			channel.mkdir(multichunkPath);
@@ -318,11 +314,7 @@
 	}
 	
 	@Override
-<<<<<<< HEAD
-	public boolean repopathExists() throws StorageException {
-=======
 	public boolean repoExists() throws StorageException {
->>>>>>> 276c4562
 		try {
 			SftpATTRS attrs = channel.stat(repoPath);
 		    return attrs.isDir();
@@ -333,11 +325,7 @@
 	}
 	
 	@Override
-<<<<<<< HEAD
-	public boolean repopathIsEmpty() throws StorageException {
-=======
 	public boolean repoIsEmpty() throws StorageException {
->>>>>>> 276c4562
 		try {
 			return channel.ls(repoPath).size() == 2; // "." and ".."
 		}
@@ -347,15 +335,9 @@
 	}
 	
 	@Override
-<<<<<<< HEAD
-	public boolean repopathWriteAccess() throws StorageException {
-		try {
-			String parentPath = FileUtil.getParentPath(repoPath);
-=======
 	public boolean hasWriteAccess() throws StorageException {
 		try {
 			String parentPath = FileUtil.getUnixParentPath(repoPath);
->>>>>>> 276c4562
 			SftpATTRS stat = channel.stat(parentPath);
 			return stat != null && ((stat.getPermissions() & 00200) != 0) && stat.getUId() != 0;
 		}
