/*
 * Syncany, www.syncany.org
 * Copyright (C) 2011-2014 Philipp C. Heckel <philipp.heckel@gmail.com> 
 *
 * This program is free software: you can redistribute it and/or modify
 * it under the terms of the GNU General Public License as published by
 * the Free Software Foundation, either version 3 of the License, or
 * (at your option) any later version.
 *
 * This program is distributed in the hope that it will be useful,
 * but WITHOUT ANY WARRANTY; without even the implied warranty of
 * MERCHANTABILITY or FITNESS FOR A PARTICULAR PURPOSE.  See the
 * GNU General Public License for more details.
 *
 * You should have received a copy of the GNU General Public License
 * along with this program.  If not, see <http://www.gnu.org/licenses/>.
 */
package org.syncany.connection.plugins.webdav;

import java.io.File;
import java.io.FileInputStream;
import java.io.IOException;
import java.io.InputStream;
import java.net.URI;
import java.util.HashMap;
import java.util.List;
import java.util.Map;
import java.util.logging.Level;
import java.util.logging.Logger;

import org.apache.http.conn.ssl.SSLSocketFactory;
import org.syncany.connection.plugins.AbstractTransferManager;
import org.syncany.connection.plugins.DatabaseRemoteFile;
import org.syncany.connection.plugins.MultiChunkRemoteFile;
import org.syncany.connection.plugins.RemoteFile;
import org.syncany.connection.plugins.StorageException;
import org.syncany.util.FileUtil;

import com.github.sardine.DavResource;
import com.github.sardine.Sardine;
import com.github.sardine.SardineFactory;
import com.github.sardine.impl.SardineImpl;

public class WebdavTransferManager extends AbstractTransferManager {
	private static final String APPLICATION_CONTENT_TYPE = "application/x-syncany";
	private static final Logger logger = Logger.getLogger(WebdavTransferManager.class.getSimpleName());

	private Sardine sardine;

	private String repoPath;
	private String multichunkPath;
	private String databasePath;

	public WebdavTransferManager(WebdavConnection connection) {
		super(connection);

		this.repoPath = connection.getUrl().replaceAll("/$", "");
		this.multichunkPath = connection.getUrl() + "/multichunks";
		this.databasePath = connection.getUrl() + "/databases";				
	}

	@Override
	public WebdavConnection getConnection() {
		return (WebdavConnection) super.getConnection();
	}

	@Override
	public void connect() throws StorageException {
		if (sardine == null) {
			if (getConnection().isSecure()) {
				final SSLSocketFactory sslSocketFactory = getConnection().getSslSocketFactory();
				
				sardine = new SardineImpl() {
			        @Override
			        protected SSLSocketFactory createDefaultSecureSocketFactory() {
			        	return sslSocketFactory;
			        }                       
				};
				
				sardine.setCredentials(getConnection().getUsername(), getConnection().getPassword());
			}
			else {
				sardine = SardineFactory.begin(getConnection().getUsername(), getConnection().getPassword());
			}
		}		
	}

	@Override
	public void disconnect() {
		sardine = null;
	}

	@Override
	public void init(boolean createIfRequired) throws StorageException {
		connect();

		try {
			if (!repopathExists() && createIfRequired) {
				sardine.createDirectory(repoPath);
			}
			sardine.createDirectory(multichunkPath);
			sardine.createDirectory(databasePath);
		}
		catch (Exception e) {
			logger.log(Level.SEVERE, "Cannot initialize WebDAV folder.", e);
			throw new StorageException(e);
		}
	}

	@Override
	public void download(RemoteFile remoteFile, File localFile) throws StorageException {
		connect();
		String remoteURL = getRemoteFileUrl(remoteFile);

		try {
			// Download file
			logger.log(Level.INFO, " - Downloading " + remoteURL + " to temp file " + localFile + " ...");
			InputStream webdavFileInputStream = sardine.get(remoteURL);

			FileUtil.writeToFile(webdavFileInputStream, localFile);
			webdavFileInputStream.close();
		}
		catch (IOException ex) {
			logger.log(Level.SEVERE, "Error while downloading file from WebDAV: " + remoteURL, ex);
			throw new StorageException(ex);
		}
	}

	@Override
	public void upload(File localFile, RemoteFile remoteFile) throws StorageException {
		connect();
		String remoteURL = getRemoteFileUrl(remoteFile);

		try {
			logger.log(Level.INFO, " - Uploading local file " + localFile + " to " + remoteURL + " ...");
			InputStream localFileInputStream = new FileInputStream(localFile);

			sardine.put(remoteURL, localFileInputStream, APPLICATION_CONTENT_TYPE);
			localFileInputStream.close();
		}
		catch (Exception ex) {
			logger.log(Level.SEVERE, "Error while uploading file to WebDAV: " + remoteURL, ex);
			throw new StorageException(ex);
		}
	}

	@Override
	public <T extends RemoteFile> Map<String, T> list(Class<T> remoteFileClass) throws StorageException {
		connect();

		try {
			// List folder
			String remoteFileUrl = getRemoteFilePath(remoteFileClass);
			List<DavResource> resources = sardine.list(remoteFileUrl);
			
			// Create RemoteFile objects
			String rootPath = repoPath.substring(0, repoPath.length() - new URI(repoPath).getRawPath().length());
			Map<String, T> remoteFiles = new HashMap<String, T>();
			
			for (DavResource res : resources) {
				// WebDAV returns the parent resource itself; ignore it
				String fullResourceUrl = rootPath+res.getPath().replaceAll("/$", "");
				boolean isParentResource = remoteFileUrl.equals(fullResourceUrl.toString());
				
				if (!isParentResource) {				
					try {
						T remoteFile = RemoteFile.createRemoteFile(res.getName(), remoteFileClass);
						remoteFiles.put(res.getName(), remoteFile);
						
						logger.log(Level.FINE, "- Matching WebDAV resource: "+res);
					}
					catch (Exception e) {
						logger.log(Level.INFO, "Cannot create instance of " + remoteFileClass.getSimpleName() + " for object " + res.getName()
								+ "; maybe invalid file name pattern. Ignoring file.");
					}
				}
			}

			return remoteFiles;
		}
		catch (Exception ex) {
			logger.log(Level.SEVERE, "Unable to list WebDAV directory.", ex);
			throw new StorageException(ex);
		}
	}

	@Override
	public boolean delete(RemoteFile remoteFile) throws StorageException {
		connect();
		String remoteURL = getRemoteFileUrl(remoteFile);

		try {
			sardine.delete(remoteURL);
			return true;
		}
		catch (IOException ex) {
			logger.log(Level.SEVERE, "Error while deleting file from WebDAV: " + remoteURL, ex);
			throw new StorageException(ex);
		}
	}

	private String getRemoteFileUrl(RemoteFile remoteFile) {
		return getRemoteFilePath(remoteFile.getClass()) + "/" + remoteFile.getName();
	}

	private String getRemoteFilePath(Class<? extends RemoteFile> remoteFile) {
		if (remoteFile.equals(MultiChunkRemoteFile.class)) {
			return multichunkPath;
		}
		else if (remoteFile.equals(DatabaseRemoteFile.class)) {
			return databasePath;
		}
		else {
			return repoPath;
		}
	}
<<<<<<< HEAD
	
	@Override
	public StorageTestResult test() {
		//TODO
		return StorageTestResult.NO_REPO_PERMISSIONS_OK;
=======

	@Override
	public boolean repopathWriteAccess() throws StorageException {
		//TODO not tested
		try {
			sardine.createDirectory(repoPath);
			sardine.delete(repoPath);
			return true;
		}
		catch (IOException e) {
			return false;
		}
	}

	@Override
	public boolean repopathExists() throws StorageException {
		//TODO not tested
		try {
			return sardine.exists(repoPath);
		}
		catch (IOException e) {
			throw new StorageException(e);
		}
	}

	@Override
	public boolean repopathIsEmpty() throws StorageException {
		//TODO not tested
		try {
			return sardine.list(repoPath).size() == 0;
		}
		catch (IOException e) {
			throw new StorageException(e);
		}
>>>>>>> cef7e683
	}
}<|MERGE_RESOLUTION|>--- conflicted
+++ resolved
@@ -214,13 +214,6 @@
 			return repoPath;
 		}
 	}
-<<<<<<< HEAD
-	
-	@Override
-	public StorageTestResult test() {
-		//TODO
-		return StorageTestResult.NO_REPO_PERMISSIONS_OK;
-=======
 
 	@Override
 	public boolean repopathWriteAccess() throws StorageException {
@@ -255,6 +248,5 @@
 		catch (IOException e) {
 			throw new StorageException(e);
 		}
->>>>>>> cef7e683
 	}
 }