--- conflicted
+++ resolved
@@ -95,11 +95,7 @@
 		connect();
 
 		try {
-<<<<<<< HEAD
-			if (!repopathExists() && createIfRequired) {
-=======
 			if (!repoExists() && createIfRequired) {
->>>>>>> 276c4562
 				sardine.createDirectory(repoPath);
 			}
 			sardine.createDirectory(multichunkPath);
@@ -220,11 +216,7 @@
 	}
 
 	@Override
-<<<<<<< HEAD
-	public boolean repopathWriteAccess() throws StorageException {
-=======
 	public boolean hasWriteAccess() throws StorageException {
->>>>>>> 276c4562
 		//TODO not tested
 		try {
 			sardine.createDirectory(repoPath);
@@ -237,11 +229,7 @@
 	}
 
 	@Override
-<<<<<<< HEAD
-	public boolean repopathExists() throws StorageException {
-=======
 	public boolean repoExists() throws StorageException {
->>>>>>> 276c4562
 		//TODO not tested
 		try {
 			return sardine.exists(repoPath);
@@ -252,11 +240,7 @@
 	}
 
 	@Override
-<<<<<<< HEAD
-	public boolean repopathIsEmpty() throws StorageException {
-=======
 	public boolean repoIsEmpty() throws StorageException {
->>>>>>> 276c4562
 		//TODO not tested
 		try {
 			return sardine.list(repoPath).size() == 0;
