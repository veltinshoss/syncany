--- conflicted
+++ resolved
@@ -1,13 +1,3 @@
-apply plugin: 'java'
-<<<<<<< HEAD
-
-dependencies {
-	compile			"commons-io:commons-io:2.4"	
-	compile			"com.google.code.gson:gson:2.2.4"
-	compile			"net.sf.corn:corn-cps:1.1.2"
-	
-	testCompile		"junit:junit:4.3"   	      
-=======
 apply plugin: 'eclipse'
 
 configurations {
@@ -19,7 +9,9 @@
 }
 
 dependencies {
-	compile			"commons-io:commons-io:2.4"	
+	compile			"commons-io:commons-io:2.4"
+	compile			"com.google.code.gson:gson:2.2.4"
+	compile			"net.sf.corn:corn-cps:1.1.7"
+            	
 	testCompile		"junit:junit:4.9"   	      
->>>>>>> 6088dc51
 }