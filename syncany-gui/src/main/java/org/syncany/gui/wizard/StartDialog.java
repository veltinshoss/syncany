/*
 * Syncany, www.syncany.org
 * Copyright (C) 2011-2013 Philipp C. Heckel <philipp.heckel@gmail.com> 
 *
 * This program is free software: you can redistribute it and/or modify
 * it under the terms of the GNU General Public License as published by
 * the Free Software Foundation, either version 3 of the License, or
 * (at your option) any later version.
 *
 * This program is distributed in the hope that it will be useful,
 * but WITHOUT ANY WARRANTY; without even the implied warranty of
 * MERCHANTABILITY or FITNESS FOR A PARTICULAR PURPOSE.  See the
 * GNU General Public License for more details.
 *
 * You should have received a copy of the GNU General Public License
 * along with this program.  If not, see <http://www.gnu.org/licenses/>.
 */
package org.syncany.gui.wizard;

import java.util.Map;
import java.util.logging.Logger;

import org.eclipse.swt.SWT;
import org.eclipse.swt.layout.GridData;
import org.eclipse.swt.layout.GridLayout;
import org.eclipse.swt.widgets.Button;
import org.eclipse.swt.widgets.Composite;
import org.eclipse.swt.widgets.Display;
import org.eclipse.swt.widgets.Shell;
<<<<<<< HEAD
import org.syncany.gui.wizard.core.DefaultWizardPanel;
import org.syncany.gui.wizard.core.GuiActions;
import org.syncany.gui.wizard.core.WizardAction;
import org.syncany.gui.wizard.core.WizardType;
=======
>>>>>>> 3bcd69ce
import org.syncany.util.I18n;

/**
 * @author Vincent Wiencek <vwiencek@gmail.com>
 *
 */
public class StartDialog extends DefaultWizardPanel {
	private static final Logger log = Logger.getLogger(StartDialog.class.getSimpleName());
	protected Object result;

	private Button createStorageRadio;
	private Button connectStorageRadio;
	
	/**
	 * Create the dialog.
	 * @param parent
	 * @param style
	 */
	public StartDialog(Map<String, Object> params, Shell parent, int style) {
		super(params, WizardType.CANCEL | WizardType.NEXT, parent, style);
	}
	
	/**
	 * Open the dialog.
	 * @return the result
	 */
	public Object open() {
		log.fine("creating StartDialog wizard panel");
		super.createContents();
		shell.open();
		shell.layout();
		Display display = getParent().getDisplay();
		
		while (!shell.isDisposed()) {
			if (!display.readAndDispatch()) {
				display.sleep();
			}
		}
		
		return result;
	}
	
	protected Composite createComposite(Shell shell){
		Composite composite = new Composite(shell, SWT.NONE);
		composite.setLayoutData(new GridData(SWT.FILL, SWT.CENTER, true, false, 1, 1));
		GridLayout gl_composite = new GridLayout(1, false);
		gl_composite.verticalSpacing = 15;
		composite.setLayout(gl_composite);

		createStorageRadio = new Button(composite, SWT.RADIO);
		GridData gd_createStorageRadio = new GridData(SWT.FILL, SWT.CENTER, true, false, 1, 1);
		gd_createStorageRadio.heightHint = 30;
		createStorageRadio.setLayoutData(gd_createStorageRadio);
		createStorageRadio.setBounds(0, 0, 90, 16);
		createStorageRadio.setText(I18n.getString("StartDialog.dialog.option.createOnlineStorage"));
		createStorageRadio.setSelection(true);
		
		connectStorageRadio = new Button(composite, SWT.RADIO);
		GridData gd_connectStorageRadio = new GridData(SWT.FILL, SWT.CENTER, true, false, 1, 1);
		gd_connectStorageRadio.heightHint = 30;
		connectStorageRadio.setLayoutData(gd_connectStorageRadio);
		connectStorageRadio.setBounds(0, 0, 90, 16);
		connectStorageRadio.setText(I18n.getString("StartDialog.dialog.option.connectExisting"));
		
		return composite;
	}

	@Override
	protected void handleAction(WizardAction action) {
		if (action == WizardAction.NEXT) {
			if (createStorageRadio.getSelection()){
<<<<<<< HEAD
				this.shell.dispose();
				getWizardParameters().put("action", GuiActions.START_ONLINE_STORAGE_CREATE);
=======
				shell.dispose();
				
>>>>>>> 3bcd69ce
				NewDialog sd = new NewDialog(getWizardParameters(), getParent(), SWT.APPLICATION_MODAL);
				sd.open();
			}
			else if (connectStorageRadio.getSelection()){
<<<<<<< HEAD
				this.shell.dispose();
				getWizardParameters().put("action",  GuiActions.START_ONLINE_STORAGE_CONNECT);
=======
				shell.dispose();
				
>>>>>>> 3bcd69ce
				ConnectDialog sd = new ConnectDialog(getWizardParameters(), getParent(), SWT.APPLICATION_MODAL);
				sd.open();
			}
		}
		else if (action == WizardAction.CANCEL) {
			shell.dispose();
		}
	}
	
	@Override
	protected boolean validate() {
		return 
			connectStorageRadio.getSelection() ||
			createStorageRadio.getSelection();
	}
}<|MERGE_RESOLUTION|>--- conflicted
+++ resolved
@@ -27,13 +27,7 @@
 import org.eclipse.swt.widgets.Composite;
 import org.eclipse.swt.widgets.Display;
 import org.eclipse.swt.widgets.Shell;
-<<<<<<< HEAD
-import org.syncany.gui.wizard.core.DefaultWizardPanel;
 import org.syncany.gui.wizard.core.GuiActions;
-import org.syncany.gui.wizard.core.WizardAction;
-import org.syncany.gui.wizard.core.WizardType;
-=======
->>>>>>> 3bcd69ce
 import org.syncany.util.I18n;
 
 /**
@@ -105,24 +99,14 @@
 	protected void handleAction(WizardAction action) {
 		if (action == WizardAction.NEXT) {
 			if (createStorageRadio.getSelection()){
-<<<<<<< HEAD
 				this.shell.dispose();
 				getWizardParameters().put("action", GuiActions.START_ONLINE_STORAGE_CREATE);
-=======
-				shell.dispose();
-				
->>>>>>> 3bcd69ce
 				NewDialog sd = new NewDialog(getWizardParameters(), getParent(), SWT.APPLICATION_MODAL);
 				sd.open();
 			}
 			else if (connectStorageRadio.getSelection()){
-<<<<<<< HEAD
 				this.shell.dispose();
 				getWizardParameters().put("action",  GuiActions.START_ONLINE_STORAGE_CONNECT);
-=======
-				shell.dispose();
-				
->>>>>>> 3bcd69ce
 				ConnectDialog sd = new ConnectDialog(getWizardParameters(), getParent(), SWT.APPLICATION_MODAL);
 				sd.open();
 			}
