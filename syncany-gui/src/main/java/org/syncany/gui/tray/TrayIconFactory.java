/*
 * Syncany, www.syncany.org
 * Copyright (C) 2011-2013 Philipp C. Heckel <philipp.heckel@gmail.com> 
 *
 * This program is free software: you can redistribute it and/or modify
 * it under the terms of the GNU General Public License as published by
 * the Free Software Foundation, either version 3 of the License, or
 * (at your option) any later version.
 *
 * This program is distributed in the hope that it will be useful,
 * but WITHOUT ANY WARRANTY; without even the implied warranty of
 * MERCHANTABILITY or FITNESS FOR A PARTICULAR PURPOSE.  See the
 * GNU General Public License for more details.
 *
 * You should have received a copy of the GNU General Public License
 * along with this program.  If not, see <http://www.gnu.org/licenses/>.
 */
package org.syncany.gui.tray;

import java.io.BufferedReader;
import java.io.IOException;
import java.io.InputStreamReader;

import org.eclipse.swt.widgets.Shell;
import org.syncany.util.EnvironmentUtil;

/**
 * @author pheckel
 *
 */
public class TrayIconFactory {
	private Shell shell;

	public TrayIconFactory(Shell shell) {
		this.shell = shell;
	}

	public TrayIcon createTrayIcon() {
<<<<<<< HEAD
		if (isUnity()) {
=======
		if (EnvironmentUtil.isLinux() && isUnity()) {
>>>>>>> 01c5902a
			return new UnityTrayIcon();
		}
		else {
			return new DefaultTrayIcon(shell);
		}
	}

	private boolean isUnity() {
		ProcessBuilder processBuilder = new ProcessBuilder("/bin/ps", "--no-headers", "-C", "unity-panel-service");

		try {
			Process process = processBuilder.start();
			BufferedReader processInputReader = new BufferedReader(new InputStreamReader(process.getInputStream()));
			String ss = processInputReader.readLine();

			boolean isUnity = ss != null;

			process.destroy();
			processInputReader.close();

			return isUnity;
		}
		catch (IOException e) {
			throw new RuntimeException("Unable to determine Linux desktop environment.", e);
		}
	}
}<|MERGE_RESOLUTION|>--- conflicted
+++ resolved
@@ -36,11 +36,7 @@
 	}
 
 	public TrayIcon createTrayIcon() {
-<<<<<<< HEAD
-		if (isUnity()) {
-=======
 		if (EnvironmentUtil.isLinux() && isUnity()) {
->>>>>>> 01c5902a
 			return new UnityTrayIcon();
 		}
 		else {
