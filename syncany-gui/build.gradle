--- conflicted
+++ resolved
@@ -6,7 +6,6 @@
 	compile			project(':syncany-lib')
 	compile			project(':syncany-plugins:syncany-plugin-gui')
     
-<<<<<<< HEAD
     runtime			project(':syncany-plugins:syncany-plugin-ftp')
     runtime			project(':syncany-plugins:syncany-plugin-rest')  
 	runtime			project(':syncany-plugins:syncany-plugin-webdav')  
@@ -14,13 +13,6 @@
 	runtime			project(':syncany-plugins:syncany-plugin-gui-ftp')
     runtime			project(':syncany-plugins:syncany-plugin-gui-rest')  
 	runtime			project(':syncany-plugins:syncany-plugin-gui-webdav')  
-=======
-	runtime			project(':syncany-plugins:syncany-plugin-ftp')
-	runtime			project(':syncany-plugins:syncany-plugin-rest')  
-	
-	runtime			project(':syncany-plugins:syncany-plugin-gui-ftp')
-	runtime			project(':syncany-plugins:syncany-plugin-gui-rest')  
->>>>>>> 3bcd69ce
 	
 	compile			"org.eclipse.swt:org.eclipse.swt.${getSwtLibrary()}:4.3"
 	compile			"com.google.code.gson:gson:2.2.4"
