/*
 * Syncany, www.syncany.org
 * Copyright (C) 2011-2013 Philipp C. Heckel <philipp.heckel@gmail.com> 
 *
 * This program is free software: you can redistribute it and/or modify
 * it under the terms of the GNU General Public License as published by
 * the Free Software Foundation, either version 3 of the License, or
 * (at your option) any later version.
 *
 * This program is distributed in the hope that it will be useful,
 * but WITHOUT ANY WARRANTY; without even the implied warranty of
 * MERCHANTABILITY or FITNESS FOR A PARTICULAR PURPOSE.  See the
 * GNU General Public License for more details.
 *
 * You should have received a copy of the GNU General Public License
 * along with this program.  If not, see <http://www.gnu.org/licenses/>.
 */
package org.syncany.operations;

import java.io.File;
import java.io.IOException;
import java.security.SecureRandom;
import java.util.Arrays;
import java.util.Collection;
import java.util.Date;
import java.util.List;
import java.util.logging.Level;
import java.util.logging.Logger;

import org.syncany.chunk.Chunk;
import org.syncany.chunk.Deduper;
import org.syncany.chunk.DeduperListener;
import org.syncany.chunk.MultiChunk;
import org.syncany.config.Config;
import org.syncany.database.ChunkEntry;
import org.syncany.database.ChunkEntry.ChunkEntryId;
import org.syncany.database.Database;
import org.syncany.database.DatabaseVersion;
import org.syncany.database.FileContent;
import org.syncany.database.FileId;
import org.syncany.database.FileVersion;
import org.syncany.database.FileVersion.FileStatus;
import org.syncany.database.FileVersion.FileType;
import org.syncany.database.FileVersionComparator;
import org.syncany.database.FileVersionComparator.FileProperties;
import org.syncany.database.MultiChunkEntry;
import org.syncany.database.PartialFileHistory;
import org.syncany.util.FileUtil;
import org.syncany.util.StringUtil;

/**
 * The indexer combines the chunking process with the corresponding database
 * lookups for the resulting chunks. It implements the deduplication mechanism 
 * of Syncany.
 * 
 * <p>The class takes a list of files as input and uses the {@link Deduper} to
 * break these files into individual chunks. By implementing the {@link DeduperListener},
 * it reacts on chunking events and creates a new database version (with the newly
 * added/changed/removed files. This functionality is entirely implemented by the
 * {@link #index(List) index()} method.
 * 
 * <p>The class uses the currently loaded {@link Database} as well as a potential  
 * dirty database into account. Lookups for chunks and file histories are performed 
 * on both databases.
 * 
 * @author Philipp C. Heckel <philipp.heckel@gmail.com>
 */
public class Indexer {
	private static final Logger logger = Logger.getLogger(Indexer.class.getSimpleName());
	
	private Config config;
	private Deduper deduper;
	private Database database;
	private Database dirtyDatabase;
	
	public Indexer(Config config, Deduper deduper, Database database, Database dirtyDatabase) {
		this.config = config;
		this.deduper = deduper;
		this.database = database;
		this.dirtyDatabase = dirtyDatabase;
	}
	
	/**
	 * This method implements the index/deduplication functionality of Syncany. It uses a {@link Deduper}
	 * to break files down, compares them to the local database and creates a new {@link DatabaseVersion}
	 * as a result. 
	 * 
	 * <p>Depending on what has changed, the new database version will contain new instances of 
	 * {@link PartialFileHistory}, {@link FileVersion}, {@link FileContent}, {@link ChunkEntry} and 
	 * {@link MultiChunkEntry}.
	 * 
	 * @param files List of files to be deduplicated
	 * @return New database version containing new/changed/deleted entities
	 * @throws IOException If the chunking/deduplication cannot read/process any of the files
	 */
	// TODO [medium] Performance: To avoid having to parse the checksum twice (status and indexer), the status operation should pass over the FileProperties object in the ChangeSet
	public DatabaseVersion index(List<File> files) throws IOException {
		DatabaseVersion newDatabaseVersion = new DatabaseVersion();		
		
		// Add dirty database's chunks/multichunks/file contents
		if (dirtyDatabase != null) {
			addDirtyChunkData(newDatabaseVersion);
		}
		
		// Find and index new files
		deduper.deduplicate(files, new IndexerDeduperListener(newDatabaseVersion));			
		
		// Find and remove deleted files
		removeDeletedFiles(newDatabaseVersion);
		
		return newDatabaseVersion;
	}
	
	private void addDirtyChunkData(DatabaseVersion newDatabaseVersion) {
		logger.log(Level.INFO, "- Adding dirty chunks/multichunks/file contents (from dirty database) ...");
		for (DatabaseVersion dirtyDatabaseVersion : dirtyDatabase.getDatabaseVersions()) {
			logger.log(Level.FINER, "   + Adding "+dirtyDatabaseVersion.getChunks().size()+" chunks ...");
			for (ChunkEntry dirtyChunk : dirtyDatabaseVersion.getChunks()) {
				newDatabaseVersion.addChunk(dirtyChunk);
			}
			
			logger.log(Level.FINER, "   + Adding "+dirtyDatabaseVersion.getMultiChunks().size()+" multichunks ...");
			for (MultiChunkEntry dirtyMultiChunk : dirtyDatabaseVersion.getMultiChunks()) {
				newDatabaseVersion.addMultiChunk(dirtyMultiChunk);
			}
			
			logger.log(Level.FINER, "   + Adding "+dirtyDatabaseVersion.getFileContents().size()+" file contents ...");
			for (FileContent dirtyFileContent : dirtyDatabaseVersion.getFileContents()) {
				newDatabaseVersion.addFileContent(dirtyFileContent);
			}
		}
	}

	private void removeDeletedFiles(DatabaseVersion newDatabaseVersion) {
		logger.log(Level.FINER, "- Looking for deleted files ...");		

		for (PartialFileHistory fileHistory : database.getFileHistories()) {
			// Ignore this file history if it has been updated in this database version before (file probably renamed!)
			if (newDatabaseVersion.getFileHistory(fileHistory.getFileId()) != null) {
				continue;
			}
						
			// Check if file exists, remove if it doesn't
			FileVersion lastLocalVersion = fileHistory.getLastVersion();
			File lastLocalVersionOnDisk = new File(config.getLocalDir()+File.separator+lastLocalVersion.getPath());
			
			// Ignore this file history if the last version is marked "DELETED"
			if (lastLocalVersion.getStatus() == FileStatus.DELETED) {
				continue;
			}
			
			// Add this file history if a new file with this name has been added (file type change)
			PartialFileHistory newFileWithSameName = getFileHistoryByPathFromDatabaseVersion(newDatabaseVersion, fileHistory.getLastVersion().getPath());
			
			// If file has VANISHED, mark as DELETED			
			if (!FileUtil.exists(lastLocalVersionOnDisk) || newFileWithSameName != null) {
				PartialFileHistory deletedFileHistory = new PartialFileHistory(fileHistory.getFileId());
				FileVersion deletedVersion = (FileVersion) lastLocalVersion.clone();
				deletedVersion.setStatus(FileStatus.DELETED);
				deletedVersion.setVersion(fileHistory.getLastVersion().getVersion()+1);
				
				logger.log(Level.FINER, "  + Deleted: {0}, adding deleted version {1}", new Object[] { lastLocalVersion, deletedVersion });
				deletedFileHistory.addFileVersion(deletedVersion);
				newDatabaseVersion.addFileHistory(deletedFileHistory);			
			}
		}				
	}
	
	private PartialFileHistory getFileHistoryByPathFromDatabaseVersion(DatabaseVersion databaseVersion, String path) {
		// TODO [high] Extremely performance intensive, because this is called inside a loop above. Implement better caching for database version!!!
		for (PartialFileHistory fileHistory : databaseVersion.getFileHistories()) {
			FileVersion lastVersion = fileHistory.getLastVersion();
				
			if (lastVersion.getStatus() != FileStatus.DELETED && lastVersion.getPath().equals(path)) {
				return fileHistory;
			}
		}
		
		return null;
	}

	public static class IndexerException extends RuntimeException {
		private static final long serialVersionUID = 5247751938336036877L;

		public IndexerException(String message) {
			super(message);
		}
	}
	private class IndexerDeduperListener implements DeduperListener {
		private FileVersionComparator fileVersionHelper;
		private SecureRandom secureRandom;
		private DatabaseVersion newDatabaseVersion;
		private ChunkEntry chunkEntry;		
		private MultiChunkEntry multiChunkEntry;	
		private FileContent fileContent;
		
		private FileProperties startFileProperties;
		private FileProperties endFileProperties;		
<<<<<<< HEAD
		
=======
				
>>>>>>> 8d730d3e
		public IndexerDeduperListener(DatabaseVersion newDatabaseVersion) {
			this.fileVersionHelper = new FileVersionComparator(config.getLocalDir(), config.getChunker().getChecksumAlgorithm());
			this.secureRandom = new SecureRandom();
			this.newDatabaseVersion = newDatabaseVersion;
		}				

		@Override
		public boolean onFileFilter(File file) {
			logger.log(Level.FINER, "- +File {0}", file); 
			
			startFileProperties = fileVersionHelper.captureFileProperties(file, null, false);
			
			// Check if file has vanished
			if (!startFileProperties.exists() || startFileProperties.isLocked()) {
				logger.log(Level.FINER, "- /File: {0}", file);				
				logger.log(Level.INFO, "   * NOT ADDING because file has VANISHED (exists = {0}) or is LOCKED (locked = {1}).", new Object[] { startFileProperties.exists(), startFileProperties.isLocked() });
				
				resetFileEnd();
				return false;
			}
			
			// Content
			if (startFileProperties.getType() == FileType.FILE) {
				logger.log(Level.FINER, "- +FileContent: {0}", file);			
				fileContent = new FileContent();				
			}				
			
			return true;
		}
		
		@Override
		public boolean onFileStart(File file) {			
			return startFileProperties.getType() == FileType.FILE; // Ignore directories and symlinks!
		}

		@Override
		public void onFileEnd(File file, byte[] checksum) {
			// Get file attributes (get them while file exists)
			// Note: Do NOT move any File-methods (file.anything()) below the file.exists()-part, 
			//       because the file could vanish! 
			endFileProperties = fileVersionHelper.captureFileProperties(file, checksum, false);
			
			// Check if file has vanished			
			boolean fileIsLocked = endFileProperties.isLocked();
			boolean fileVanished = !endFileProperties.exists();
			boolean fileHasChanged = startFileProperties.getSize() != endFileProperties.getSize() 
					|| startFileProperties.getLastModified() != endFileProperties.getLastModified();			
			
			if (fileVanished || fileIsLocked || fileHasChanged) {
				logger.log(Level.FINER, "- /File: {0}", file);				
				logger.log(Level.INFO, "   * NOT ADDING because file has VANISHED ("+!endFileProperties.exists()+"), is LOCKED ("+endFileProperties.isLocked()+"), or has CHANGED ("+fileHasChanged+")");
				
				resetFileEnd();
				return;
			}			
			
			// If it's still there, add it to the database
			addFileVersion(endFileProperties);						
			
			// Reset
			resetFileEnd();		
		}
		
		private void addFileVersion(FileProperties fileProperties) {
			if (fileProperties.getChecksum() != null) {
				logger.log(Level.FINER, "- /File: {0} (checksum {1})", new Object[] {  fileProperties.getRelativePath(), StringUtil.toHex(fileProperties.getChecksum()) });
			}
			else {
				logger.log(Level.FINER, "- /File: {0} (directory/symlink/0-byte-file)", fileProperties.getRelativePath());
			}
			
			// 1. Determine if file already exists in database 
			PartialFileHistory lastFileHistory = guessLastFileHistory(fileProperties);						
			FileVersion lastFileVersion = (lastFileHistory != null) ? lastFileHistory.getLastVersion() : null;
			
			// 2. Add new file version
			PartialFileHistory fileHistory = null;
			FileVersion fileVersion = null;			
			
			if (lastFileVersion == null) {				
				// TODO [low] move this generation to a better place. Where?
				FileId newFileHistoryId = generateNewFileHistoryId();
				
				fileHistory = new PartialFileHistory(newFileHistoryId);
				
				fileVersion = new FileVersion();
				fileVersion.setVersion(1L);
				fileVersion.setStatus(FileStatus.NEW);
			} 
			else {
				fileHistory = new PartialFileHistory(lastFileHistory.getFileId());
				
				fileVersion = lastFileVersion.clone();
				fileVersion.setVersion(lastFileVersion.getVersion()+1);	
			}			

			fileVersion.setPath(fileProperties.getRelativePath());
			fileVersion.setLinkTarget(fileProperties.getLinkTarget());
			fileVersion.setType(fileProperties.getType());
			fileVersion.setSize(fileProperties.getSize());
			fileVersion.setChecksum(fileProperties.getChecksum());
			fileVersion.setLastModified(new Date(fileProperties.getLastModified()));
			fileVersion.setUpdated(new Date());
			fileVersion.setCreatedBy(config.getMachineName());
			
			// Determine status
			if (lastFileVersion != null) {
				if (fileVersion.getType() == FileType.FILE && !Arrays.equals(fileVersion.getChecksum(), lastFileVersion.getChecksum())) {
					fileVersion.setStatus(FileStatus.CHANGED);
				}
				else if (!fileVersion.getPath().equals(lastFileVersion.getPath())) {
					fileVersion.setStatus(FileStatus.RENAMED);
				}
				else {
					fileVersion.setStatus(FileStatus.CHANGED); 
				}						
			}	
			
			// Overwrite permissions/attributes only on the system we are on
			boolean hasIdenticalPermsAndAttributes = true;
			
			if (FileUtil.isWindows()) {
				fileVersion.setDosAttributes(fileProperties.getDosAttributes());
				
				hasIdenticalPermsAndAttributes = 
					   lastFileVersion != null
					&& fileVersion.getPosixPermissions() != null
					&& fileVersion.getPosixPermissions().equals(lastFileVersion.getPosixPermissions());
			}
			else if (FileUtil.isUnixLikeOperatingSystem()) {
				fileVersion.setPosixPermissions(fileProperties.getPosixPermissions());
				
				hasIdenticalPermsAndAttributes = 
					   lastFileVersion != null
					&& fileVersion.getDosAttributes() != null
					&& fileVersion.getDosAttributes().equals(lastFileVersion.getDosAttributes());							
			}			
			
			// Check identical link target
			boolean hasIdenticalLinkTarget = true;
			
			if (lastFileVersion != null && lastFileVersion.getType() == FileType.SYMLINK
				&& fileVersion.getType() == FileType.SYMLINK) {
				
				hasIdenticalLinkTarget = fileVersion.getLinkTarget().equals(lastFileVersion.getLinkTarget());
			}
											
			// Only add if not identical
			boolean isIdenticalToLastVersion = 
				   lastFileVersion != null 
				&& lastFileVersion.getPath().equals(fileVersion.getPath())
				&& lastFileVersion.getType().equals(fileVersion.getType())
				&& lastFileVersion.getSize().equals(fileVersion.getSize())
				&& Arrays.equals(lastFileVersion.getChecksum(), fileVersion.getChecksum())
				&& lastFileVersion.getLastModified().equals(fileVersion.getLastModified())
				&& hasIdenticalPermsAndAttributes
				&& hasIdenticalLinkTarget;
			
			if (!isIdenticalToLastVersion) {
				fileHistory.addFileVersion(fileVersion);
				newDatabaseVersion.addFileHistory(fileHistory);
				
				logger.log(Level.INFO, "   * Added file version:    "+fileVersion);
				logger.log(Level.INFO, "     based on file version: "+lastFileVersion);
			}
			else {
				logger.log(Level.INFO, "   * NOT ADDING file version (identical to previous!): "+fileVersion+" IDENTICAL TO "+lastFileVersion);
			}
			
			// 3. Add file content (if not a directory)			
			if (fileProperties.getChecksum() != null && fileContent != null) {
				fileContent.setSize(fileProperties.getSize());
				fileContent.setChecksum(fileProperties.getChecksum());

				// Check if content already exists, throw gathered content away if it does!
				FileContent existingContent = database.getContent(fileProperties.getChecksum());
				
				if (existingContent == null) { 
					newDatabaseVersion.addFileContent(fileContent);
				}
			}						
		}

		private FileId generateNewFileHistoryId() {
			int nbAttempts = 0;
			FileId newFileHistoryId = null;
			//TODO[low]: this is probably useless as the collision probability should be super tiny
			do {
				newFileHistoryId = FileId.secureRandomFileId();
				
				if (database.getFileHistory(newFileHistoryId) == null 
					&& newDatabaseVersion.getFileHistory(newFileHistoryId) == null) {
					
					break;
				}
				
				nbAttempts++;
			} while (nbAttempts < 10);
			
			if (nbAttempts >= 10) {
				throw new IndexerException("Cannot generate a unique file id, aborting");
			}
			
			return newFileHistoryId;
		}

		private void resetFileEnd() {
			fileContent = null;	
			startFileProperties = null;
			endFileProperties = null;
		}

		private PartialFileHistory guessLastFileHistory(FileProperties fileProperties) {
			if (fileProperties.getType() == FileType.FILE) {
				return guessLastFileHistoryForFile(fileProperties);
			} 
			else if (fileProperties.getType() == FileType.SYMLINK) {
				return guessLastFileHistoryForSymlink(fileProperties);
			} 
			else if (fileProperties.getType() == FileType.FOLDER) {
				return guessLastFileHistoryForFolder(fileProperties);
			}
			else {
				throw new RuntimeException("This should not happen.");
			}
		}
		
		private PartialFileHistory guessLastFileHistoryForSymlink(FileProperties fileProperties) {
			return guessLastFileHistoryForFolderOrSymlink(fileProperties);
		}
		
		private PartialFileHistory guessLastFileHistoryForFolder(FileProperties fileProperties) {
			return guessLastFileHistoryForFolderOrSymlink(fileProperties);
		}

		private PartialFileHistory guessLastFileHistoryForFolderOrSymlink(FileProperties fileProperties) {
			PartialFileHistory lastFileHistory = database.getFileHistory(fileProperties.getRelativePath());

			if (lastFileHistory == null) {
				logger.log(Level.FINER, "   * No old file history found, starting new history (path: "+fileProperties.getRelativePath()+", "+fileProperties.getType()+")");
				return null;
			}
			else {
				FileVersion lastFileVersion = lastFileHistory.getLastVersion();
				
				if (lastFileVersion.getStatus() != FileStatus.DELETED && lastFileVersion.getType() == fileProperties.getType()) {
					logger.log(Level.FINER, "   * Found old file history "+lastFileHistory.getFileId()+" (by path: "+fileProperties.getRelativePath()+"), "+fileProperties.getType()+", appending new version.");
					return lastFileHistory;
				}
				else {
					logger.log(Level.FINER, "   * No old file history found, starting new history (path: "+fileProperties.getRelativePath()+", "+fileProperties.getType()+")");
					return null;
				}
			}
		}
		
		private PartialFileHistory guessLastFileHistoryForFile(FileProperties fileProperties) {
			PartialFileHistory lastFileHistory = null;
			
			// 1a. by path
			lastFileHistory = database.getFileHistory(fileProperties.getRelativePath());

			if (lastFileHistory == null) {
				// 1b. by checksum
				if (fileProperties.getChecksum() != null) {
					Collection<PartialFileHistory> fileHistoriesWithSameChecksum = database.getFileHistories(fileProperties.getChecksum());
					
					if (fileHistoriesWithSameChecksum != null) {
						// check if they do not exist anymore --> assume it has moved!
						// TODO [low] choose a more appropriate file history, this takes the first best version with the same checksum
						for (PartialFileHistory fileHistoryWithSameChecksum : fileHistoriesWithSameChecksum) {
							FileVersion lastVersion = fileHistoryWithSameChecksum.getLastVersion();
							
							if (fileProperties.getLastModified() != lastVersion.getLastModified().getTime() || fileProperties.getSize() != lastVersion.getSize()) {
								continue;
							}
							
							File lastVersionOnLocalDisk = new File(config.getLocalDir()+File.separator+lastVersion.getPath());
							
							if (lastVersion.getStatus() != FileStatus.DELETED && !FileUtil.exists(lastVersionOnLocalDisk)) {
								lastFileHistory = fileHistoryWithSameChecksum;
								break;
							}
						}
					}
				}
				
				if (lastFileHistory == null) {
					logger.log(Level.FINER, "   * No old file history found, starting new history (path: "+fileProperties.getRelativePath()+", checksum: "+StringUtil.toHex(fileProperties.getChecksum())+")");
					return null;
				}
				else {
					logger.log(Level.FINER, "   * Found old file history "+lastFileHistory.getFileId()+" (by checksum: "+StringUtil.toHex(fileProperties.getChecksum())+"), appending new version.");
					return lastFileHistory;
				}
			}
			else {
				if (fileProperties.getType() != lastFileHistory.getLastVersion().getType()) {
					logger.log(Level.FINER, "   * No old file history found, starting new history (path: "+fileProperties.getRelativePath()+", checksum: "+StringUtil.toHex(fileProperties.getChecksum())+")");
					return null;
				}
				else {
					logger.log(Level.FINER, "   * Found old file history "+lastFileHistory.getFileId()+" (by path: "+fileProperties.getRelativePath()+"), appending new version.");
					return lastFileHistory;
				}
			}			
		}
		
		@Override
		public void onMultiChunkOpen(MultiChunk multiChunk) {
			logger.log(Level.FINER, "- +MultiChunk {0}", StringUtil.toHex(multiChunk.getId()));
			multiChunkEntry = new MultiChunkEntry(multiChunk.getId());
		}

		@Override
		public void onMultiChunkWrite(MultiChunk multiChunk, Chunk chunk) {
			logger.log(Level.FINER, "- Chunk > MultiChunk: {0} > {1}", new Object[] { StringUtil.toHex(chunk.getChecksum()), StringUtil.toHex(multiChunk.getId()) });		
			multiChunkEntry.addChunk(new ChunkEntryId(chunkEntry.getChecksum()));				
		}
		
		@Override
		public void onMultiChunkClose(MultiChunk multiChunk) {
			logger.log(Level.FINER, "- /MultiChunk {0}", StringUtil.toHex(multiChunk.getId()));
			
			newDatabaseVersion.addMultiChunk(multiChunkEntry);
			multiChunkEntry = null;
		}

		@Override
		public File getMultiChunkFile(byte[] multiChunkId) {
			return config.getCache().getEncryptedMultiChunkFile(multiChunkId);
		}
		
		@Override
		public byte[] createNewMultiChunkId(Chunk firstChunk) {
			byte[] newMultiChunkId = new byte[firstChunk.getChecksum().length];
			secureRandom.nextBytes(newMultiChunkId);
			
			return newMultiChunkId;
		}

		@Override
		public void onFileAddChunk(File file, Chunk chunk) {			
			logger.log(Level.FINER, "- Chunk > FileContent: {0} > {1}", new Object[] { StringUtil.toHex(chunk.getChecksum()), file });
			fileContent.addChunk(new ChunkEntryId(chunk.getChecksum()));				
		}		

		/*
		 * Checks if chunk already exists in all database versions (db)
		 * Afterwards checks if chunk exists in new introduced databaseversion. 
		 * (non-Javadoc)
		 * @see org.syncany.chunk.DeduperListener#onChunk(org.syncany.chunk.Chunk)
		 */
		@Override
		public boolean onChunk(Chunk chunk) {
			chunkEntry = database.getChunk(chunk.getChecksum());

			if (chunkEntry == null) {
				chunkEntry = newDatabaseVersion.getChunk(chunk.getChecksum());
				
				if (chunkEntry == null) {
					logger.log(Level.FINER, "- Chunk new: {0}", StringUtil.toHex(chunk.getChecksum()));
					
					chunkEntry = new ChunkEntry(chunk.getChecksum(), chunk.getSize());
					newDatabaseVersion.addChunk(chunkEntry);
					
					return true;	
				}
			}
			
			logger.log(Level.FINER, "- Chunk exists: {0}", StringUtil.toHex(chunk.getChecksum()));
			return false;
		}
	}		
}<|MERGE_RESOLUTION|>--- conflicted
+++ resolved
@@ -196,11 +196,7 @@
 		
 		private FileProperties startFileProperties;
 		private FileProperties endFileProperties;		
-<<<<<<< HEAD
-		
-=======
-				
->>>>>>> 8d730d3e
+
 		public IndexerDeduperListener(DatabaseVersion newDatabaseVersion) {
 			this.fileVersionHelper = new FileVersionComparator(config.getLocalDir(), config.getChunker().getChecksumAlgorithm());
 			this.secureRandom = new SecureRandom();
