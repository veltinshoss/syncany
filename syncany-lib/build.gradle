apply plugin: 'java'
<<<<<<< HEAD
=======
apply plugin: 'eclipse'

configurations {
	tests
}

repositories {
	mavenCentral()
}
>>>>>>> 6088dc51

dependencies {
	compile			project(':syncany-util')
	
	compile			"commons-io:commons-io:2.4"	
	compile			"org.bouncycastle:bcprov-ext-jdk15on:1.50"            
	compile			"org.simpleframework:simple-xml:2.7.1"
	compile			"com.google.guava:guava:15.0"
	compile			"commons-codec:commons-codec:1.8"            
	compile			"org.reflections:reflections:0.9.8"
	compile			"org.slf4j:slf4j-api:1.6.0" // for reflections
	
	compile			"org.hsqldb:hsqldb:2.3.1"
	
	testCompile		project(path: ':syncany-util', configuration: 'tests')
	testCompile		"junit:junit:4.9"
}

processResources {	
	filter{ String line -> line.replaceAll('%RELEASE%', "${applicationRelease}") }        	            
	filter{ String line -> line.replaceAll('%VERSION%', "${applicationVersion}") }        	            
	filter{ String line -> line.replaceAll('%REVISION%', "${applicationRevision}") }
	filter{ String line -> line.replaceAll('%COMPILEDATE%', "${applicationDate}") }          	            
}
	
	
// Test helper tasks ///////////////////////////////////////////////////////////

task(runSql, dependsOn: "classes", type: JavaExec) {
	String db = (project.ext.has("db")) ? $db : ""
	String sql = (project.ext.has("sql")) ? $sql : ""

	description = "Creates database and runs SQL query, syntax: runSql -Pdb=DBPATH -P=SCRIPTRESOURCE"
	main = "org.syncany.tests.util.TestSqlDatabaseUtil"
	classpath = sourceSets.test.runtimeClasspath
	args = [ "${db}", "${sql}" ]
}		

repositories {
	mavenCentral()
}<|MERGE_RESOLUTION|>--- conflicted
+++ resolved
@@ -1,6 +1,4 @@
 apply plugin: 'java'
-<<<<<<< HEAD
-=======
 apply plugin: 'eclipse'
 
 configurations {
@@ -10,7 +8,6 @@
 repositories {
 	mavenCentral()
 }
->>>>>>> 6088dc51
 
 dependencies {
 	compile			project(':syncany-util')
