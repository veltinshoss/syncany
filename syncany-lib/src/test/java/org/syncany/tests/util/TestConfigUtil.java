--- conflicted
+++ resolved
@@ -62,11 +62,7 @@
 	public static Map<String, String> createTestLocalConnectionSettings() throws Exception {
 		Map<String, String> pluginSettings = new HashMap<String, String>();
 
-<<<<<<< HEAD
-		File tempRepoDir = TestFileUtil.createTempDirectoryInSystemTemp(createUniqueName("repo", new Random().nextFloat()));		
-=======
-		File tempRepoDir = TestFileUtil.createTempDirectoryInSystemTemp(createUniqueName("repo", pluginSettings));
->>>>>>> da2250ea
+		File tempRepoDir = TestFileUtil.createTempDirectoryInSystemTemp(createUniqueName("repo", new Random().nextFloat()));
 		pluginSettings.put("path", tempRepoDir.getAbsolutePath());
 
 		return pluginSettings;
@@ -80,14 +76,14 @@
 		return createTestLocalConfig(machineName, createTestLocalConnection());
 	}
 
-	private static MultiChunkerTO createZipMultiChunkerTO() {		
+	private static MultiChunkerTO createZipMultiChunkerTO() {
 		Map<String, String> settings = new HashMap<String, String>();
 		settings.put(ZipMultiChunker.PROPERTY_SIZE, "4096");
-		
+
 		MultiChunkerTO multiChunkerTO = new MultiChunkerTO();
 		multiChunkerTO.setType(ZipMultiChunker.TYPE);
 		multiChunkerTO.setSettings(settings);
-		
+
 		return multiChunkerTO;
 	}
 
@@ -103,14 +99,14 @@
 		else {
 			TransformerTO gzipTransformerTO = new TransformerTO();
 			gzipTransformerTO.setType(GzipTransformer.TYPE);
-	
+
 			Map<String, String> cipherTransformerSettings = new HashMap<String, String>();
 			cipherTransformerSettings.put(CipherTransformer.PROPERTY_CIPHER_SPECS, "1,2");
-	
+
 			TransformerTO cipherTransformerTO = new TransformerTO();
 			cipherTransformerTO.setType(CipherTransformer.TYPE);
 			cipherTransformerTO.setSettings(cipherTransformerSettings);
-	
+
 			return Lists.newArrayList(gzipTransformerTO, cipherTransformerTO);
 		}
 	}
@@ -123,7 +119,7 @@
 			if (masterKey == null) {
 				masterKey = CipherUtil.createMasterKey("some password");
 			}
-			
+
 			return masterKey;
 		}
 	}
@@ -131,7 +127,7 @@
 	public static Config createDummyConfig() throws Exception {
 		ConfigTO configTO = new ConfigTO();
 		configTO.setMachineName("dummymachine");
-		
+
 		RepoTO repoTO = new RepoTO();
 		repoTO.setTransformers(null);
 		repoTO.setChunker(createMimeChunkerTO());
