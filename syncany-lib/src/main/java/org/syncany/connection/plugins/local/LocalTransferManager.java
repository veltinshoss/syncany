/*
 * Syncany, www.syncany.org
 * Copyright (C) 2011-2014 Philipp C. Heckel <philipp.heckel@gmail.com> 
 *
 * This program is free software: you can redistribute it and/or modify
 * it under the terms of the GNU General Public License as published by
 * the Free Software Foundation, either version 3 of the License, or
 * (at your option) any later version.
 *
 * This program is distributed in the hope that it will be useful,
 * but WITHOUT ANY WARRANTY; without even the implied warranty of
 * MERCHANTABILITY or FITNESS FOR A PARTICULAR PURPOSE.  See the
 * GNU General Public License for more details.
 *
 * You should have received a copy of the GNU General Public License
 * along with this program.  If not, see <http://www.gnu.org/licenses/>.
 */
package org.syncany.connection.plugins.local;

import java.io.File;
import java.io.FileInputStream;
import java.io.FileOutputStream;
import java.io.IOException;
import java.io.InputStream;
import java.io.OutputStream;
import java.util.HashMap;
import java.util.Map;
import java.util.logging.Level;
import java.util.logging.Logger;

import org.apache.commons.io.FileUtils;
import org.syncany.connection.plugins.AbstractTransferManager;
import org.syncany.connection.plugins.DatabaseRemoteFile;
import org.syncany.connection.plugins.MultiChunkRemoteFile;
import org.syncany.connection.plugins.RemoteFile;
import org.syncany.connection.plugins.StorageException;
import org.syncany.connection.plugins.TransferManager;

/**
 * Implements a {@link TransferManager} based on a local storage backend for the
 * {@link LocalPlugin}. 
 * 
 * <p>Using a {@link LocalConnection}, the transfer manager is configured and uses 
 * any local folder to store the Syncany repository data. While repo and
 * master file are stored in the given folder, databases and multichunks are stored
 * in special sub-folders:
 * 
 * <ul>
 *   <li>The <tt>databases</tt> folder keeps all the {@link DatabaseRemoteFile}s</li>
 *   <li>The <tt>multichunks</tt> folder keeps the actual data within the {@link MultiChunkRemoteFile}s</li>
 * </ul>
 * 
 * <p>This plugin can be used for testing or to point to a repository
 * on a mounted remote device or network storage such as an NFS or a 
 * Samba/NetBIOS share.
 * 
 * @author Philipp C. Heckel <philipp.heckel@gmail.com>
 */
public class LocalTransferManager extends AbstractTransferManager {
	private static final Logger logger = Logger.getLogger(LocalTransferManager.class.getSimpleName());

	private File repoPath;
	private File multichunksPath;
	private File databasePath;

	public LocalTransferManager(LocalConnection connection) {
		super(connection);

		this.repoPath = connection.getRepositoryPath();
		this.multichunksPath = new File(connection.getRepositoryPath().getAbsolutePath() + File.separator + "multichunks");
		this.databasePath = new File(connection.getRepositoryPath().getAbsolutePath() + File.separator + "databases");
	}

	@Override
	public void connect() throws StorageException {
		if (repoPath == null || !repoPath.exists() || !repoPath.canRead() || !repoPath.canWrite() || !repoPath.isDirectory()) {
			throw new StorageException("Repository folder '" + repoPath + "' does not exist or is not writable.");
		}
	}

	@Override
	public void disconnect() throws StorageException {
		// Nothing.
	}

	@Override
	public void init(boolean createIfRequired) throws StorageException {
		connect();

<<<<<<< HEAD
		if (!repopathExists() && createIfRequired) {
=======
		if (!repoExists() && createIfRequired) {
>>>>>>> 276c4562
			if (!repoPath.mkdir()) {
				throw new StorageException("Cannot create repository directory: " + repoPath);
			}
		}
<<<<<<< HEAD
		
=======

>>>>>>> 276c4562
		if (!multichunksPath.mkdir()) {
			throw new StorageException("Cannot create multichunk directory: " + multichunksPath);
		}

		if (!databasePath.mkdir()) {
			throw new StorageException("Cannot create database directory: " + databasePath);
		}
	}

	@Override
	public void download(RemoteFile remoteFile, File localFile) throws StorageException {
		connect();

		File repoFile = getRemoteFile(remoteFile);

		if (!repoFile.exists()) {
			throw new StorageException("No such file in local repository: " + repoFile);
		}

		try {
			File tempLocalFile = createTempFile("local-tm-download");
			tempLocalFile.deleteOnExit();

			copyLocalFile(repoFile, tempLocalFile);

			localFile.delete();
			FileUtils.moveFile(tempLocalFile, localFile);
			tempLocalFile.delete();
		}
		catch (IOException ex) {
			throw new StorageException("Unable to copy file " + repoFile + " from local repository to " + localFile, ex);
		}
	}

	@Override
	public void upload(File localFile, RemoteFile remoteFile) throws StorageException {
		connect();

		File repoFile = getRemoteFile(remoteFile);
		File tempRepoFile = new File(getAbsoluteParentDirectory(repoFile) + File.separator + ".temp-" + repoFile.getName());

		// Do not overwrite files with same size!
		if (repoFile.exists() && repoFile.length() == localFile.length()) {
			return;
		}

		// No such local file
		if (!localFile.exists()) {
			throw new StorageException("No such file on local disk: " + localFile);
		}

		try {
			copyLocalFile(localFile, tempRepoFile);
			FileUtils.moveFile(tempRepoFile, repoFile);
		}
		catch (IOException ex) {
			throw new StorageException("Unable to copy file " + localFile + " to local repository " + repoFile, ex);
		}
	}

	@Override
	public boolean delete(RemoteFile remoteFile) throws StorageException {
		connect();

		File repoFile = getRemoteFile(remoteFile);

		if (!repoFile.exists()) {
			return false;
		}

		return repoFile.delete();
	}

	@Override
	public <T extends RemoteFile> Map<String, T> list(Class<T> remoteFileClass) throws StorageException {
		connect();

		// List folder
		File remoteFilePath = getRemoteFilePath(remoteFileClass);
		File[] files = remoteFilePath.listFiles();

		if (files == null) {
			throw new StorageException("Unable to read local respository " + repoPath);
		}

		// Create RemoteFile objects
		Map<String, T> remoteFiles = new HashMap<String, T>();

		for (File file : files) {
			try {
				T remoteFile = RemoteFile.createRemoteFile(file.getName(), remoteFileClass);
				remoteFiles.put(file.getName(), remoteFile);
			}
			catch (Exception e) {
				logger.log(Level.INFO, "Cannot create instance of " + remoteFileClass.getSimpleName() + " for file " + file
						+ "; maybe invalid file name pattern. Ignoring file.");
			}
		}

		return remoteFiles;
	}

	private File getRemoteFile(RemoteFile remoteFile) {
		return new File(getRemoteFilePath(remoteFile.getClass()) + File.separator + remoteFile.getName());
	}

	private File getRemoteFilePath(Class<? extends RemoteFile> remoteFile) {
		if (remoteFile.equals(MultiChunkRemoteFile.class)) {
			return multichunksPath;
		}
		else if (remoteFile.equals(DatabaseRemoteFile.class)) {
			return databasePath;
		}
		else {
			return repoPath;
		}
	}

	public void copyLocalFile(File src, File dst) throws IOException {
		InputStream in = new FileInputStream(src);
		OutputStream out = new FileOutputStream(dst);

		byte[] buf = new byte[4096];

		int len;
		while ((len = in.read(buf)) > 0) {
			out.write(buf, 0, len);
		}

		in.close();
		out.close();
	}

	public String getAbsoluteParentDirectory(File file) {
		return file.getAbsolutePath().substring(0, file.getAbsolutePath().lastIndexOf(File.separator));
	}
<<<<<<< HEAD
	
	@Override
	public boolean repopathWriteAccess() {
		return repoPath.getParentFile().canWrite();
	}
	
	@Override
	public boolean repopathExists() throws StorageException {
		return repoPath.exists();
	}
	
	@Override
	public boolean repopathIsEmpty() throws StorageException {
		return repoPath.list().length == 0;
=======

	@Override
	public boolean hasWriteAccess() {
		return repoPath.getParentFile().canWrite();
	}

	@Override
	public boolean repoExists() throws StorageException {
		return repoPath.exists();
	}

	@Override
	public boolean repoIsEmpty() throws StorageException {
		String[] listResult = repoPath.list();		
		return (listResult != null) ? listResult.length == 0 : true;
>>>>>>> 276c4562
	}
}<|MERGE_RESOLUTION|>--- conflicted
+++ resolved
@@ -87,20 +87,12 @@
 	public void init(boolean createIfRequired) throws StorageException {
 		connect();
 
-<<<<<<< HEAD
-		if (!repopathExists() && createIfRequired) {
-=======
 		if (!repoExists() && createIfRequired) {
->>>>>>> 276c4562
 			if (!repoPath.mkdir()) {
 				throw new StorageException("Cannot create repository directory: " + repoPath);
 			}
 		}
-<<<<<<< HEAD
-		
-=======
-
->>>>>>> 276c4562
+
 		if (!multichunksPath.mkdir()) {
 			throw new StorageException("Cannot create multichunk directory: " + multichunksPath);
 		}
@@ -237,22 +229,6 @@
 	public String getAbsoluteParentDirectory(File file) {
 		return file.getAbsolutePath().substring(0, file.getAbsolutePath().lastIndexOf(File.separator));
 	}
-<<<<<<< HEAD
-	
-	@Override
-	public boolean repopathWriteAccess() {
-		return repoPath.getParentFile().canWrite();
-	}
-	
-	@Override
-	public boolean repopathExists() throws StorageException {
-		return repoPath.exists();
-	}
-	
-	@Override
-	public boolean repopathIsEmpty() throws StorageException {
-		return repoPath.list().length == 0;
-=======
 
 	@Override
 	public boolean hasWriteAccess() {
@@ -268,6 +244,5 @@
 	public boolean repoIsEmpty() throws StorageException {
 		String[] listResult = repoPath.list();		
 		return (listResult != null) ? listResult.length == 0 : true;
->>>>>>> 276c4562
 	}
 }