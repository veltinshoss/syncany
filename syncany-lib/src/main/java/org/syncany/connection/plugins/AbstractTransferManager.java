--- conflicted
+++ resolved
@@ -41,16 +41,6 @@
 	protected File createTempFile(String name) throws IOException {
 		return File.createTempFile(String.format("temp-%s-", name), ".tmp");
 	}
-<<<<<<< HEAD
-	
-	@Override
-	public final StorageTestResult test() throws StorageException {
-		connect();
-
-		StorageTestResult result;
-		if (repopathExists()){
-			if (repopathIsEmpty()) {
-=======
 
 	@Override
 	public StorageTestResult test() throws StorageException {
@@ -59,7 +49,6 @@
 		StorageTestResult result;
 		if (repoExists()) {
 			if (repoIsEmpty()) {
->>>>>>> 276c4562
 				result = StorageTestResult.NO_REPO;
 			}
 			else {
@@ -67,32 +56,15 @@
 			}
 		}
 		else {
-<<<<<<< HEAD
-			if (repopathWriteAccess()) {
-=======
 			if (hasWriteAccess()) {
->>>>>>> 276c4562
 				result = StorageTestResult.NO_REPO;
 			}
 			else {
 				result = StorageTestResult.NO_REPO_CANNOT_CREATE;
 			}
 		}
-<<<<<<< HEAD
-		
-		disconnect();
-		return result;
-	}
-	
-	public abstract boolean repopathWriteAccess() throws StorageException ;
-	
-	public abstract boolean repopathExists() throws StorageException ;
-	
-	public abstract boolean repopathIsEmpty() throws StorageException ;
-=======
 
 		disconnect();
 		return result;
 	}
->>>>>>> 276c4562
 }