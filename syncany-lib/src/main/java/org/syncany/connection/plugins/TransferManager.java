/*
 * Syncany, www.syncany.org
 * Copyright (C) 2011-2014 Philipp C. Heckel <philipp.heckel@gmail.com> 
 *
 * This program is free software: you can redistribute it and/or modify
 * it under the terms of the GNU General Public License as published by
 * the Free Software Foundation, either version 3 of the License, or
 * (at your option) any later version.
 *
 * This program is distributed in the hope that it will be useful,
 * but WITHOUT ANY WARRANTY; without even the implied warranty of
 * MERCHANTABILITY or FITNESS FOR A PARTICULAR PURPOSE.  See the
 * GNU General Public License for more details.
 *
 * You should have received a copy of the GNU General Public License
 * along with this program.  If not, see <http://www.gnu.org/licenses/>.
 */
package org.syncany.connection.plugins;

import java.io.File;
import java.util.Map;

/**
 * The transfer manager synchronously connects to the remote storage. It is
 * responsible for file upload, download and deletion. 
 * 
 * <p>All its operations are strictly <b>synchronous</b> and throw a
 * {@code StorageException} if they fail. The implementations have to make sure
 * that 
 * <ul>
 *   <li>the repository is not corrupted, e.g. duplicate files or corrupt files
 *   <li>files matching the specified file format are complete, i.e. fully uploaded
 *   <li>methods that need an established connections re-connect if necessary
 * </ul>
 * 
 * <p>A transfer manager may organize files according to their type or name as
 * it is optimal for the given storage. {@link RemoteFile}s can be classified
 * by their sub-type. For network-transfer optimization reasons, it might be
 * useful to place {@link MultiChunkRemoteFile}s and {@link DatabaseRemoteFile}s
 * in a separate sub-folder on the remote storage.
 *
 * @author Philipp C. Heckel <philipp.heckel@gmail.com>
 */
public interface TransferManager {
	public enum StorageTestResult {
		REPO_EXISTS,         	// repopath exists && repopath is not empty
		NO_REPO,				// (repopath exists && repopath is empty) or 
								// (repopath does not exist && write permission)
		NO_REPO_CANNOT_CREATE;  // repopath does not exist &&  cannot write
	}
		
	/**
	 * Represents the result of the {@link TransferManager#test() test()} method,
	 * indicating the status of the repository path/folder.
	 */
	public enum StorageTestResult {
		/**
		 * Repository path exists and it is not empty
		 */
		REPO_EXISTS,

		/**
		 * Repository path exists and is not empty,
		 * or repository path does not exist, but is writable
		 */
		NO_REPO,

		/**
		 * Repository path does not exist, and 
		 * it cannot be created
		 */
		NO_REPO_CANNOT_CREATE
	}

	/**
	 * Establish a connection with the remote storage and initialize the repository
	 * if necessary (e.g. create folders).
	 *
	 * @throws StorageException If the connection fails due to no Internet connection,
	 *         authentication errors, etc.
	 */
	public void connect() throws StorageException;

	/**
	 * Disconnect from the remote storage.
	 * 
	 * @throws StorageException If the connection fails due to no Internet connection,
	 *         authentication errors, etc.
	 */
	public void disconnect() throws StorageException;

	/**
	 * Initialize remote storage. This method is called to set up a new repository.
	 * 
	 * @param  createIfRequired true if the method should handle repo creation
	 * 	       if it does not exists
	 * @throws StorageException If the repository is already initialized, or any other
	 *         exception occurs. 
	 */
	public void init(boolean createIfRequired) throws StorageException;

	/**
	 * Download an existing remote file to the local disk.
	 *
	 * <p>The file is either downloaded completely or nothing at all. In the latter
	 * case, a {@code StorageException} is thrown.
	 *
	 * <p>Implementations must make sure that if a file matches the specified name
	 * schema, it must be complete and consistent.
	 *
	 * @param remoteFile Existing source file on the remote storage.
	 *        The only required property of the remote file is the name.
	 * @param localFile Not existing local file to which the remote file is
	 *        going to be downloaded.
	 * @throws StorageException If the connection fails due to no Internet connection,
	 *         authentication errors, etc.
	 */
	public void download(RemoteFile remoteFile, File localFile) throws StorageException;

	/**
	 * Update an existing local file to the online storage.
	 *
	 * <p>The file is either uploaded completely or nothing at all. In the latter
	 * case, a {@code StorageException} is thrown.
	 * 
	 * <p>Implementations must make sure that if a file matches the specified name
	 * schema, it must be complete and consistent.
	 * 
	 * <p>Implementations must NOT upload a file if it already exists and has
	 * the same file size as the local file.
	 *
	 * @param localFile Existing local file that is going to be uploaded.
	 * @param remoteFile Not existing destination file on the remote storage.
	 *        The only required property of the remote file is the name.
	 * @throws StorageException If the connection fails due to no Internet connection,
	 *         authentication errors, etc.
	 */
	public void upload(File localFile, RemoteFile remoteFile) throws StorageException;

	/**
	 * Deletes an existing file from the remote storage permanently.
	 *
	 * <p>In case the remote file does not exist, it returns immediately without
	 * any notice. If the file cannot be deleted or the connection breaks,
	 * a {@code StorageException} is thrown.
	 *
	 * @param remoteFile Existing remote file to be deleted.
	 *        The only required property of the remote file is the name.
	 * @throws StorageException If the connection fails due to no Internet connection,
	 *         authentication errors, etc
	 */
	public boolean delete(RemoteFile remoteFile) throws StorageException;

	/**
	 * Retrieves a list of all files in the remote repository, filtered by
	 * the type of the desired file, i.e. by a sub-class of {@link RemoteFile}.
	 * 
	 * @param remoteFileClass Filter class: <tt>RemoteFile</tt> or a sub-type thereof  
	 * @return Returns a list of remote files. In the map, the key is the file name,
	 *         the value the entire {@link RemoteFile} object.
	 * @throws StorageException If the connection fails due to no Internet connection,
	 *         authentication errors, etc
	 */
	public <T extends RemoteFile> Map<String, T> list(Class<T> remoteFileClass) throws StorageException;
<<<<<<< HEAD
	
	/**
	 * Tests if repository parameters are valid
	 * 
	 * @return {@link StorageTestResult}
	 */
	public StorageTestResult test() throws StorageException;
=======

	/**
	 * Tests whether the repository parameters are valid. In particular, the method tests
	 * whether a repository exists or, if not, whether it can be created.
	 * 
	 * @return Returns the result of testing the repository. 
	 * @throws StorageException If the connection fails due to no Internet connection,
	 *         authentication errors, etc
	 * @see {@link StorageTestResult}
	 */
	public StorageTestResult test() throws StorageException;

	/**
	 * Tests whether the repository path/folder is <b>writable</b> by the application. This method is
	 * called by the {@link #test()} method (only during repository initialization (or initial
	 * connection).
	 * 
	 * @return Returns <tt>true</tt> if the repository can be written to, <tt>false</tt> otherwise
	 */
	public boolean hasWriteAccess() throws StorageException;

	/**
	 * Tests whether the repository path/folder is accessible and <b>exists</b>. This method is
	 * called by the {@link #test()} method (only during repository initialization (or initial
	 * connection).
	 * 
	 * @return Returns <tt>true</tt> if the repository can be written to, <tt>false</tt> otherwise 
	 */
	public boolean repoExists() throws StorageException;

	/**
	 * Tests whether the repository path/folder is accessible and <b>empty</b>. This method is
	 * called by the {@link #test()} method (only during repository initialization (or initial
	 * connection).
	 * 
	 * @return Returns <tt>true</tt> if the repository can be written to, <tt>false</tt> otherwise 
	 */
	public boolean repoIsEmpty() throws StorageException;
>>>>>>> 276c4562
}<|MERGE_RESOLUTION|>--- conflicted
+++ resolved
@@ -42,13 +42,6 @@
  * @author Philipp C. Heckel <philipp.heckel@gmail.com>
  */
 public interface TransferManager {
-	public enum StorageTestResult {
-		REPO_EXISTS,         	// repopath exists && repopath is not empty
-		NO_REPO,				// (repopath exists && repopath is empty) or 
-								// (repopath does not exist && write permission)
-		NO_REPO_CANNOT_CREATE;  // repopath does not exist &&  cannot write
-	}
-		
 	/**
 	 * Represents the result of the {@link TransferManager#test() test()} method,
 	 * indicating the status of the repository path/folder.
@@ -162,15 +155,6 @@
 	 *         authentication errors, etc
 	 */
 	public <T extends RemoteFile> Map<String, T> list(Class<T> remoteFileClass) throws StorageException;
-<<<<<<< HEAD
-	
-	/**
-	 * Tests if repository parameters are valid
-	 * 
-	 * @return {@link StorageTestResult}
-	 */
-	public StorageTestResult test() throws StorageException;
-=======
 
 	/**
 	 * Tests whether the repository parameters are valid. In particular, the method tests
@@ -209,5 +193,4 @@
 	 * @return Returns <tt>true</tt> if the repository can be written to, <tt>false</tt> otherwise 
 	 */
 	public boolean repoIsEmpty() throws StorageException;
->>>>>>> 276c4562
 }