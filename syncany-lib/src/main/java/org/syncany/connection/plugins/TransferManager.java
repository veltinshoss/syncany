--- conflicted
+++ resolved
@@ -43,26 +43,10 @@
  */
 public interface TransferManager {
 	public enum StorageTestResult {
-<<<<<<< HEAD
-		/**
-		 * 
-		 */
-		INVALID_PARAMETERS,
-		
-		REPO_ALREADY_EXISTS,      	
-		NO_REPO_LOCATION_NOT_EMPTY,
-		
-		NO_REPO_LOCATION_EMPTY_PERMISSIONS_KO,
-		NO_REPO_LOCATION_EMPTY_PERMISSIONS_OK,
-		
-		NO_REPO_PERMISSIONS_OK,   	
-		NO_REPO_PERMISSIONS_KO;   	
-=======
 		REPO_EXISTS,         	// repopath exists && repopath is not empty
 		NO_REPO,				// (repopath exists && repopath is empty) or 
 								// (repopath does not exist && write permission)
 		NO_REPO_CANNOT_CREATE;  // repopath does not exist &&  cannot write
->>>>>>> cef7e683
 	}
 		
 	/**
@@ -161,9 +145,5 @@
 	 * 
 	 * @return {@link StorageTestResult}
 	 */
-<<<<<<< HEAD
-	public StorageTestResult test() ;
-=======
 	public StorageTestResult test() throws StorageException;
->>>>>>> cef7e683
 }