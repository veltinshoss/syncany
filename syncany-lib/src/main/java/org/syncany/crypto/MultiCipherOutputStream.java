/*
 * Syncany, www.syncany.org
 * Copyright (C) 2011-2013 Philipp C. Heckel <philipp.heckel@gmail.com> 
 *
 * This program is free software: you can redistribute it and/or modify
 * it under the terms of the GNU General Public License as published by
 * the Free Software Foundation, either version 3 of the License, or
 * (at your option) any later version.
 *
 * This program is distributed in the hope that it will be useful,
 * but WITHOUT ANY WARRANTY; without even the implied warranty of
 * MERCHANTABILITY or FITNESS FOR A PARTICULAR PURPOSE.  See the
 * GNU General Public License for more details.
 *
 * You should have received a copy of the GNU General Public License
 * along with this program.  If not, see <http://www.gnu.org/licenses/>.
 */
package org.syncany.crypto;

import static org.syncany.crypto.CipherParams.CRYPTO_PROVIDER_ID;

import java.io.IOException;
import java.io.OutputStream;
import java.util.List;

import javax.crypto.Cipher;
import javax.crypto.CipherOutputStream;
import javax.crypto.Mac;

import org.syncany.crypto.specs.HmacSha256CipherSpec;

/**
 * Implements an output stream that encrypts the underlying output
 * stream using one to many ciphers. 
 * 
 * Format:
 * <pre>
 *    Length           HMAC'd           Description
 *    ----------------------------------------------
 *    04               no               "Sy" 0x02 0x05 (4 bytes)
 *    01               no               Version (1 byte)
 *    12               no               HMAC salt             
 *    01               yes (in header)  Cipher count (=n, 1 byte)
 *    
 *    for i := 0..n-1:
 *      01             yes (in header)  Cipher spec ID (1 byte)
 *      12             yes (in header)  Salt for cipher i (12 bytes)
 *      aa             yes (in header)  IV for cipher i (cipher specific length, 0..x)
 *      
 *    20               no               Header HMAC (20 bytes, for "HmacSHA1")
 *    bb               yes (in mode)    Ciphertext (HMAC'd by mode, e.g. GCM)
 * </pre>
 * 
 * It follows a few Do's and Don'ts:
 * - http://blog.cryptographyengineering.com/2011/11/how-not-to-use-symmetric-encryption.html
 * - http://security.stackexchange.com/questions/30170/after-how-much-data-encryption-aes-256-we-should-change-key
 * 
 * Encryption and cipher rules
 * - Don't encrypt with ECB mode (throws exception if ECB is used)
 * - Don't re-use your IVs (IVs are never reused)
 * - Don't encrypt your IVs (IVs are prepended)
 * - Authenticate cipher configuration (algorithm, salts and IVs)
 * - Only use authenticated ciphers
 */
public class MultiCipherOutputStream extends OutputStream {
	public static final byte[] STREAM_MAGIC = new byte[] { 0x53, 0x79, 0x02, 0x05 };
	public static final byte STREAM_VERSION = 1;

	public static final int SALT_SIZE = 12;	
	public static final CipherSpec HMAC_SPEC = new HmacSha256CipherSpec();
	
	private OutputStream underlyingOutputStream;
	
	private List<CipherSpec> cipherSpecs;
	private CipherSession cipherSession;
	private OutputStream cipherOutputStream;

	private boolean headerWritten;	
	private Mac headerHmac;
	
	public MultiCipherOutputStream(OutputStream out, List<CipherSpec> cipherSpecs, CipherSession cipherSession) throws IOException {
		this.underlyingOutputStream = out;	
		
		this.cipherSpecs = cipherSpecs;		
		this.cipherSession = cipherSession;		
		this.cipherOutputStream = null;
		
		this.headerWritten = false;
		this.headerHmac = null;		
	}
	
	@Override
	public void write(int b) throws IOException {
		writeHeader();
		cipherOutputStream.write(b);		
	}
	
	@Override
	public void write(byte[] b, int off, int len) throws IOException {
		writeHeader();
		cipherOutputStream.write(b, off, len);
	}
	
	@Override
	public void close() throws IOException {
		cipherOutputStream.close();
	}
		
	private void writeHeader() throws IOException {
<<<<<<< HEAD
		try {
			// Initialize header HMAC
			SaltedSecretKey hmacSecretKey = cipherSession.getWriteSecretKey(HMAC_SPEC);
			
			headerHmac = Mac.getInstance(HMAC_SPEC.getAlgorithm(), CRYPTO_PROVIDER_ID);
			headerHmac.init(hmacSecretKey);
			
			// Write header
			writeNoHmac(underlyingOutputStream, STREAM_MAGIC);
			writeNoHmac(underlyingOutputStream, STREAM_VERSION);
			writeNoHmac(underlyingOutputStream, hmacSecretKey.getSalt());			
			writeAndUpdateHmac(underlyingOutputStream, cipherSpecs.size());
			
			cipherOutputStream = underlyingOutputStream;
			
			for (CipherSpec cipherSpec : cipherSpecs) { 
				SaltedSecretKey saltedSecretKey = cipherSession.getWriteSecretKey(cipherSpec);				
				byte[] iv = CipherUtil.createRandomArray(cipherSpec.getIvSize()/8);

				writeAndUpdateHmac(underlyingOutputStream, cipherSpec.getId());
				writeAndUpdateHmac(underlyingOutputStream, saltedSecretKey.getSalt());
				writeAndUpdateHmac(underlyingOutputStream, iv);
				
				cipherOutputStream = cipherSpec.newCipherOutputStream(cipherOutputStream, saltedSecretKey.getEncoded(), iv);	        
=======
		if (!headerWritten) {
			try {
				// Initialize header HMAC
				SaltedSecretKey hmacSecretKey = cipherSession.getWriteSecretKey(HMAC_SPEC);

				headerHmac = Mac.getInstance(HMAC_SPEC.getAlgorithm(), CRYPTO_PROVIDER_ID);
				headerHmac.init(hmacSecretKey);

				// Write header
				writeNoHmac(underlyingOutputStream, STREAM_MAGIC);
				writeNoHmac(underlyingOutputStream, STREAM_VERSION);
				writeNoHmac(underlyingOutputStream, hmacSecretKey.getSalt());			
				writeAndUpdateHmac(underlyingOutputStream, cipherSpecs.size());

				cipherOutputStream = underlyingOutputStream;

				for (CipherSpec cipherSpec : cipherSpecs) { 
					SaltedSecretKey saltedSecretKey = cipherSession.getWriteSecretKey(cipherSpec);				
					byte[] iv = CipherUtil.createRandomArray(cipherSpec.getIvSize()/8);

					writeAndUpdateHmac(underlyingOutputStream, cipherSpec.getId());
					writeAndUpdateHmac(underlyingOutputStream, saltedSecretKey.getSalt());
					writeAndUpdateHmac(underlyingOutputStream, iv);

					Cipher encryptCipher = CipherUtil.createEncCipher(cipherSpec, saltedSecretKey, iv);

					cipherOutputStream = new CipherOutputStream(cipherOutputStream, encryptCipher);	        
				}	

				writeNoHmac(underlyingOutputStream, headerHmac.doFinal());
			}
			catch (Exception e) {
				throw new IOException(e);
>>>>>>> 00287773
			}	
			headerWritten = true;
		}
	}	

	private void writeNoHmac(OutputStream outputStream, byte[] bytes) throws IOException {
		outputStream.write(bytes);
	}

	private void writeNoHmac(OutputStream outputStream, int abyte) throws IOException {
		outputStream.write(abyte);
	}	
	
	private void writeAndUpdateHmac(OutputStream outputStream, byte[] bytes) throws IOException {
		writeNoHmac(outputStream, bytes);
		headerHmac.update(bytes);
	}

	private void writeAndUpdateHmac(OutputStream outputStream, int abyte) throws IOException {
		writeNoHmac(outputStream, abyte);
		headerHmac.update((byte) abyte);
	}	
}<|MERGE_RESOLUTION|>--- conflicted
+++ resolved
@@ -1,6 +1,6 @@
 /*
  * Syncany, www.syncany.org
- * Copyright (C) 2011-2013 Philipp C. Heckel <philipp.heckel@gmail.com> 
+ * Copyright (C) 2011-2014 Philipp C. Heckel <philipp.heckel@gmail.com> 
  *
  * This program is free software: you can redistribute it and/or modify
  * it under the terms of the GNU General Public License as published by
@@ -23,8 +23,6 @@
 import java.io.OutputStream;
 import java.util.List;
 
-import javax.crypto.Cipher;
-import javax.crypto.CipherOutputStream;
 import javax.crypto.Mac;
 
 import org.syncany.crypto.specs.HmacSha256CipherSpec;
@@ -96,6 +94,12 @@
 	}
 	
 	@Override
+	public void write(byte[] b) throws IOException {
+		writeHeader();
+		cipherOutputStream.write(b, 0, b.length);
+	}
+	
+	@Override
 	public void write(byte[] b, int off, int len) throws IOException {
 		writeHeader();
 		cipherOutputStream.write(b, off, len);
@@ -107,32 +111,6 @@
 	}
 		
 	private void writeHeader() throws IOException {
-<<<<<<< HEAD
-		try {
-			// Initialize header HMAC
-			SaltedSecretKey hmacSecretKey = cipherSession.getWriteSecretKey(HMAC_SPEC);
-			
-			headerHmac = Mac.getInstance(HMAC_SPEC.getAlgorithm(), CRYPTO_PROVIDER_ID);
-			headerHmac.init(hmacSecretKey);
-			
-			// Write header
-			writeNoHmac(underlyingOutputStream, STREAM_MAGIC);
-			writeNoHmac(underlyingOutputStream, STREAM_VERSION);
-			writeNoHmac(underlyingOutputStream, hmacSecretKey.getSalt());			
-			writeAndUpdateHmac(underlyingOutputStream, cipherSpecs.size());
-			
-			cipherOutputStream = underlyingOutputStream;
-			
-			for (CipherSpec cipherSpec : cipherSpecs) { 
-				SaltedSecretKey saltedSecretKey = cipherSession.getWriteSecretKey(cipherSpec);				
-				byte[] iv = CipherUtil.createRandomArray(cipherSpec.getIvSize()/8);
-
-				writeAndUpdateHmac(underlyingOutputStream, cipherSpec.getId());
-				writeAndUpdateHmac(underlyingOutputStream, saltedSecretKey.getSalt());
-				writeAndUpdateHmac(underlyingOutputStream, iv);
-				
-				cipherOutputStream = cipherSpec.newCipherOutputStream(cipherOutputStream, saltedSecretKey.getEncoded(), iv);	        
-=======
 		if (!headerWritten) {
 			try {
 				// Initialize header HMAC
@@ -157,16 +135,13 @@
 					writeAndUpdateHmac(underlyingOutputStream, saltedSecretKey.getSalt());
 					writeAndUpdateHmac(underlyingOutputStream, iv);
 
-					Cipher encryptCipher = CipherUtil.createEncCipher(cipherSpec, saltedSecretKey, iv);
-
-					cipherOutputStream = new CipherOutputStream(cipherOutputStream, encryptCipher);	        
+					cipherOutputStream = cipherSpec.newCipherOutputStream(cipherOutputStream, saltedSecretKey.getEncoded(), iv);	        
 				}	
 
 				writeNoHmac(underlyingOutputStream, headerHmac.doFinal());
 			}
 			catch (Exception e) {
 				throw new IOException(e);
->>>>>>> 00287773
 			}	
 			headerWritten = true;
 		}
