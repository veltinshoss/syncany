--- conflicted
+++ resolved
@@ -223,19 +223,6 @@
 			notificationListener.announce(notificationChannel, notificationInstanceId);
 		}
 	}
-<<<<<<< HEAD
-	
-	public void pause(){
-		pauseRequired.set(true);
-	}
-	
-	public void resume(){
-		pauseRequired.set(false);
-	}
-
-	public void stop(){
-		stopRequired.set(true);
-=======
 
 	public void pause() {
 		pauseRequested.set(true);
@@ -247,7 +234,6 @@
 
 	public void stop() {
 		stopRequested.set(true);
->>>>>>> 03a08123
 	}
 
 	/**
