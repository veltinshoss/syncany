/*
 * Syncany, www.syncany.org
 * Copyright (C) 2011-2014 Philipp C. Heckel <philipp.heckel@gmail.com> 
 *
 * This program is free software: you can redistribute it and/or modify
 * it under the terms of the GNU General Public License as published by
 * the Free Software Foundation, either version 3 of the License, or
 * (at your option) any later version.
 *
 * This program is distributed in the hope that it will be useful,
 * but WITHOUT ANY WARRANTY; without even the implied warranty of
 * MERCHANTABILITY or FITNESS FOR A PARTICULAR PURPOSE.  See the
 * GNU General Public License for more details.
 *
 * You should have received a copy of the GNU General Public License
 * along with this program.  If not, see <http://www.gnu.org/licenses/>.
 */
package org.syncany.operations;

import java.io.File;
import java.io.FileInputStream;
import java.io.FileOutputStream;
import java.io.IOException;
import java.io.InputStream;
import java.io.OutputStream;
import java.sql.SQLException;
import java.util.Collection;
import java.util.HashMap;
import java.util.HashSet;
import java.util.List;
import java.util.Map;
import java.util.Map.Entry;
import java.util.Set;
import java.util.TreeMap;
import java.util.logging.Level;
import java.util.logging.Logger;

import org.syncany.config.Config;
import org.syncany.connection.plugins.DatabaseRemoteFile;
import org.syncany.connection.plugins.MultiChunkRemoteFile;
import org.syncany.connection.plugins.StorageException;
import org.syncany.connection.plugins.TransferManager;
import org.syncany.database.ChunkEntry.ChunkChecksum;
import org.syncany.database.DatabaseVersion;
import org.syncany.database.DatabaseVersionHeader;
import org.syncany.database.DatabaseVersionHeader.DatabaseVersionType;
import org.syncany.database.FileContent;
import org.syncany.database.FileVersion;
import org.syncany.database.MemoryDatabase;
import org.syncany.database.MultiChunkEntry.MultiChunkId;
import org.syncany.database.PartialFileHistory;
import org.syncany.database.PartialFileHistory.FileHistoryId;
import org.syncany.database.SqlDatabase;
import org.syncany.database.VectorClock;
import org.syncany.database.dao.DatabaseXmlSerializer;
import org.syncany.operations.WatchEvent.WatchEventType;
import org.syncany.operations.actions.FileCreatingFileSystemAction;
import org.syncany.operations.actions.FileSystemAction;
import org.syncany.operations.actions.FileSystemAction.InconsistentFileSystemException;
import org.syncany.operations.listener.WatchOperationListener;
import org.syncany.util.FileUtil;

/**
 * The down operation implements a central part of Syncany's business logic. It determines
 * whether other clients have uploaded new changes, downloads and compares these changes to
 * the local database, and applies them locally. The down operation is the complement to the
 * {@link UpOperation}.
 * 
 * <p>The general operation flow is as follows:
 * <ol>
 *  <li>List all database versions on the remote storage using the {@link LsRemoteOperation}
 *      (implemented in {@link #listUnknownRemoteDatabases(MemoryDatabase, TransferManager) listUnknownRemoteDatabases()}</li>
 *  <li>Download unknown databases using a {@link TransferManager} (if any), skip the rest down otherwise
 *      (implemented in {@link #downloadUnknownRemoteDatabases(TransferManager, List) downloadUnknownRemoteDatabases()}</li>
 *  <li>Load remote database headers (branches) and compare them to the local database to determine a winner
 *      using several methods of the {@link DatabaseReconciliator}</li>
 *  <li>Determine whether the local branch conflicts with the winner branch; if so, prune conflicting
 *      local database versions (using {@link DatabaseReconciliator#findLosersPruneBranch(DatabaseBranch, DatabaseBranch)
 *      findLosersPruneBranch()})</li>
 *  <li>Determine whether the local branch needs to be updated (new database versions); if so, determine
 *      local {@link FileSystemAction}s</li>
 *  <li>Determine, download and decrypt required multi chunks from remote storage from file actions
 *      (implemented in {@link #determineMultiChunksToDownload(FileVersion, MemoryDatabase, MemoryDatabase) determineMultiChunksToDownload()},
 *      and {@link #downloadAndDecryptMultiChunks(Set) downloadAndDecryptMultiChunks()})</li>
 *  <li>Apply file system actions locally, creating conflict files where necessary if local file does
 *      not match the expected file (implemented in {@link #applyFileSystemActions(List) applyFileSystemActions()} </li>
 *  <li>Save local database and update known database list (database files that do not need to be 
 *      downloaded anymore</li>  
 * </ol>
 *     
 * @see DatabaseReconciliator
 * @author Philipp C. Heckel <philipp.heckel@gmail.com>
 */
public class DownOperation extends Operation {
	private static final Logger logger = Logger.getLogger(DownOperation.class.getSimpleName());
	
	private DownOperationOptions options;
	private DownOperationResult result;

	private SqlDatabase localDatabase;
	private DatabaseBranch localBranch;
	private TransferManager transferManager;
	private DatabaseReconciliator databaseReconciliator;
<<<<<<< HEAD
	private WatchEventListener watchEventListener;
=======
	private WatchOperationListener watchOperationListener;
>>>>>>> 3f58c1e7
	
	public DownOperation(Config config) {
		this(config, new DownOperationOptions(), null);
	}
	
<<<<<<< HEAD
	public DownOperation(Config config, WatchEventListener watchEventListener) {
		this(config, new DownOperationOptions(), watchEventListener);
	}

	public DownOperation(Config config, DownOperationOptions options, WatchEventListener watchEventListener) {
		super(config);

		this.watchEventListener = watchEventListener;
=======
	public DownOperation(Config config, WatchOperationListener watchOperationListener) {
		this(config, new DownOperationOptions(), watchOperationListener);
	}

	public DownOperation(Config config, DownOperationOptions options, WatchOperationListener watchOperationListener) {
		super(config);

		this.watchOperationListener = watchOperationListener;
>>>>>>> 3f58c1e7
		this.options = options;
		this.result = new DownOperationResult();
		this.localDatabase = new SqlDatabase(config);
		this.transferManager = config.getConnection().createTransferManager();
		this.databaseReconciliator = new DatabaseReconciliator();
	}

	@Override
	public DownOperationResult execute() throws Exception {
		logger.log(Level.INFO, "");
		logger.log(Level.INFO, "Running 'Sync down' at client " + config.getMachineName() + " ...");
		logger.log(Level.INFO, "--------------------------------------------");

		// Check strategies
		if (options.getConflictStrategy() != DownConflictStrategy.AUTO_RENAME) {
			logger.log(Level.INFO, "Conflict strategy "+options.getConflictStrategy()+" not yet implemented.");
			result.setResultCode(DownResultCode.NOK);
			
			return result;
		}
		
		// 0. Load database and create TM
		localBranch = localDatabase.getLocalDatabaseBranch();

		// 1. Check which remote databases to download based on the last local vector clock
		List<DatabaseRemoteFile> unknownRemoteDatabases = listUnknownRemoteDatabases(transferManager);

		if (unknownRemoteDatabases.isEmpty()) {
			logger.log(Level.INFO, "* Nothing new. Skipping down operation.");
			result.setResultCode(DownResultCode.OK_NO_REMOTE_CHANGES);

			disconnectTransferManager();

			return result;
		}

		// 2. Download the remote databases to the local cache folder
		TreeMap<File, DatabaseRemoteFile> unknownRemoteDatabasesInCache = downloadUnknownRemoteDatabases(transferManager, unknownRemoteDatabases);

		// 3. Read version headers (vector clocks)
		DatabaseBranches unknownRemoteBranches = readUnknownDatabaseVersionHeaders(unknownRemoteDatabasesInCache);

		// 4. Determine winner branch
		DatabaseBranch winnersBranch = determineWinnerBranch(unknownRemoteBranches);
		logger.log(Level.INFO, "We have a winner! Now determine what to do locally ...");

		// 5. Prune local stuff (if local conflicts exist)
		purgeConflictingLocalBranch(winnersBranch);

		// 6. Apply winner's branch
		applyWinnersBranch(winnersBranch, unknownRemoteDatabasesInCache);

		// 7. Write names of newly analyzed remote databases (so we don't download them again)
		localDatabase.writeKnownRemoteDatabases(unknownRemoteDatabases);

		disconnectTransferManager();

		logger.log(Level.INFO, "Sync down done.");
		return result;
	}

	private void applyWinnersBranch(DatabaseBranch winnersBranch, TreeMap<File, DatabaseRemoteFile> unknownRemoteDatabases) throws Exception {
		DatabaseBranch winnersApplyBranch = databaseReconciliator.findWinnersApplyBranch(localBranch, winnersBranch);
		logger.log(Level.INFO, "Database versions to APPLY locally: " + winnersApplyBranch);

		if (winnersApplyBranch.size() == 0) {
			logger.log(Level.WARNING, "  + Nothing to update. Nice!");
			result.setResultCode(DownResultCode.OK_NO_REMOTE_CHANGES);
		}
		else {
			logger.log(Level.INFO, "Loading winners database (DEFAULT) ...");			
			MemoryDatabase winnersDatabase = readWinnersDatabase(winnersApplyBranch, unknownRemoteDatabases, DatabaseVersionType.DEFAULT);

			logger.log(Level.INFO, "Loading winners database (PURGE) ...");			
			MemoryDatabase winnersPurgeDatabase = readWinnersDatabase(winnersApplyBranch, unknownRemoteDatabases, DatabaseVersionType.PURGE);

			logger.log(Level.INFO, "Determine file system actions ...");			
			FileSystemActionReconciliator actionReconciliator = new FileSystemActionReconciliator(config, result);
			List<FileSystemAction> actions = actionReconciliator.determineFileSystemActions(winnersDatabase);

			Set<MultiChunkId> unknownMultiChunks = determineRequiredMultiChunks(actions, winnersDatabase);
			downloadAndDecryptMultiChunks(unknownMultiChunks);

			applyFileSystemActions(actions);
			applyDatabaseVersions(winnersApplyBranch, winnersDatabase, winnersPurgeDatabase);
			//applyPurgeDatabaseVersions(winnersPurgeDatabase);			

			result.setResultCode(DownResultCode.OK_WITH_REMOTE_CHANGES);
		}
	}

	private void applyDatabaseVersions(DatabaseBranch winnersApplyBranch, MemoryDatabase winnersDatabase, MemoryDatabase winnersPurgeDatabase) throws SQLException {
		// Add winners database to local database
		// Note: This must happen AFTER the file system stuff, because we compare the winners database with the local database!			
		logger.log(Level.INFO, "- Adding database versions to SQL database ...");
		
		for (DatabaseVersionHeader currentDatabaseVersionHeader : winnersApplyBranch.getAll()) {
			if (currentDatabaseVersionHeader.getType() == DatabaseVersionType.DEFAULT) {
				persistDatabaseVersion(winnersDatabase, currentDatabaseVersionHeader);				
			}
			else if (currentDatabaseVersionHeader.getType() == DatabaseVersionType.PURGE) {
				persistPurgeDatabaseVesion(winnersPurgeDatabase, currentDatabaseVersionHeader);					
			}
			else {
				throw new RuntimeException("Unknow database version type: " + currentDatabaseVersionHeader.getType());
			}
		}
	}

	private void persistPurgeDatabaseVesion(MemoryDatabase winnersPurgeDatabase, DatabaseVersionHeader currentDatabaseVersionHeader) throws SQLException {
		logger.log(Level.INFO, "  + Applying PURGE database version " + currentDatabaseVersionHeader.getVectorClock());

		DatabaseVersion purgeDatabaseVersion = winnersPurgeDatabase.getDatabaseVersion(currentDatabaseVersionHeader.getVectorClock());
		Map<FileHistoryId, FileVersion> purgeFileVersions = new HashMap<FileHistoryId, FileVersion>();
		
		for (PartialFileHistory purgeFileHistory : purgeDatabaseVersion.getFileHistories()) {
			logger.log(Level.INFO, "     - Purging file history {0}, with versions <= {1}", new Object[] { 
					purgeFileHistory.getFileHistoryId().toString(), purgeFileHistory.getLastVersion() });
			
			purgeFileVersions.put(purgeFileHistory.getFileHistoryId(), purgeFileHistory.getLastVersion());				
		}
		
		localDatabase.removeSmallerOrEqualFileVersions(purgeFileVersions);
		localDatabase.removeDeletedFileVersions();  
		localDatabase.removeUnreferencedDatabaseEntities();
		localDatabase.writeDatabaseVersionHeader(purgeDatabaseVersion.getHeader());		
		
		localDatabase.commit(); // TODO [medium] Harmonize commit behavior		
	}

	private void persistDatabaseVersion(MemoryDatabase winnersDatabase, DatabaseVersionHeader currentDatabaseVersionHeader) {
		logger.log(Level.INFO, "  + Applying database version " + currentDatabaseVersionHeader.getVectorClock());

		DatabaseVersion applyDatabaseVersion = winnersDatabase.getDatabaseVersion(currentDatabaseVersionHeader.getVectorClock());				
		localDatabase.persistDatabaseVersion(applyDatabaseVersion);
	}

	private void purgeConflictingLocalBranch(DatabaseBranch winnersBranch) throws Exception {
		DatabaseBranch localPurgeBranch = databaseReconciliator.findLosersPruneBranch(localBranch, winnersBranch);
		logger.log(Level.INFO, "- Database versions to REMOVE locally: " + localPurgeBranch);

		if (localPurgeBranch.size() == 0) {
			logger.log(Level.INFO, "  + Nothing to prune locally. No conflicts. Only updates. Nice!");
		}
		else {
			// Load dirty database (if existent)
			logger.log(Level.INFO, "  + Marking databases as DIRTY locally ...");

			for (DatabaseVersionHeader databaseVersionHeader : localPurgeBranch.getAll()) {
				logger.log(Level.INFO, "    * MASTER->DIRTY: "+databaseVersionHeader);
				localDatabase.markDatabaseVersionDirty(databaseVersionHeader.getVectorClock());
			
				String remoteFileToPruneClientName = config.getMachineName();
				long remoteFileToPruneVersion = databaseVersionHeader.getVectorClock().getClock(config.getMachineName());
				DatabaseRemoteFile remoteFileToPrune = new DatabaseRemoteFile(remoteFileToPruneClientName, remoteFileToPruneVersion);

				logger.log(Level.INFO, "    * Deleting remote database file " + remoteFileToPrune + " ...");
				transferManager.delete(remoteFileToPrune);
			}
		}
	}

	/**
	 * This method uses the {@link DatabaseReconciliator} to compare the local database with the 
	 * downloaded remote databases, in order to determine a winner. The winner's database versions
	 * will be applied locally.
	 * 
	 * <p>For the comparison, the {@link DatabaseVersionHeader}s (mainly the {@link VectorClock}) of each
	 * database version are compared. Using these vector clocks, the underlying algorithms determine  
	 * potential conflicts (between database versions, = simultaneous vector clocks), and resolve these 
	 * conflicts by comparing local timestamps. 
	 * 
	 * <p>The detailed algorithm is described in the {@link DatabaseReconciliator}.
	 * 
	 * @param localDatabase The local database (to be compared with the remote databases)
	 * @param unknownRemoteBranches The newly downloaded remote database version headers (= branches)
	 * @return Returns the branch of the winner 
	 * @throws Exception If any kind of error occurs (...)
	 */
	private DatabaseBranch determineWinnerBranch(DatabaseBranches unknownRemoteBranches) throws Exception {
		logger.log(Level.INFO, "Detect updates and conflicts ...");
		DatabaseReconciliator databaseReconciliator = new DatabaseReconciliator();

		logger.log(Level.INFO, "- Stitching branches ...");
		DatabaseBranches allStitchedBranches = databaseReconciliator.stitchBranches(unknownRemoteBranches, config.getMachineName(), localBranch);

		DatabaseVersionHeader lastCommonHeader = databaseReconciliator.findLastCommonDatabaseVersionHeader(localBranch, allStitchedBranches);
		TreeMap<String, DatabaseVersionHeader> firstConflictingHeaders = databaseReconciliator.findFirstConflictingDatabaseVersionHeader(
				lastCommonHeader, allStitchedBranches);
		TreeMap<String, DatabaseVersionHeader> winningFirstConflictingHeaders = databaseReconciliator
				.findWinningFirstConflictingDatabaseVersionHeaders(firstConflictingHeaders);
		Entry<String, DatabaseVersionHeader> winnersWinnersLastDatabaseVersionHeader = databaseReconciliator
				.findWinnersWinnersLastDatabaseVersionHeader(winningFirstConflictingHeaders, allStitchedBranches);

		if (logger.isLoggable(Level.FINEST)) {
			logger.log(Level.FINEST, "- Database reconciliation results:");
			logger.log(Level.FINEST, "  + localBranch: " + localBranch);
			logger.log(Level.FINEST, "  + unknownRemoteBranches: " + unknownRemoteBranches);
			// logger.log(Level.FINEST, "  + allStitchedBranches: "+allStitchedBranches);
			logger.log(Level.FINEST, "  + lastCommonHeader: " + lastCommonHeader);
			logger.log(Level.FINEST, "  + firstConflictingHeaders: " + firstConflictingHeaders);
			logger.log(Level.FINEST, "  + winningFirstConflictingHeaders: " + winningFirstConflictingHeaders);
			logger.log(Level.FINEST, "  + winnersWinnersLastDatabaseVersionHeader: " + winnersWinnersLastDatabaseVersionHeader);
		}

		String winnersName = winnersWinnersLastDatabaseVersionHeader.getKey();
		DatabaseBranch winnersBranch = allStitchedBranches.getBranch(winnersName);

		//logger.log(Level.INFO, "- Compared branches: " + allStitchedBranches);
		logger.log(Level.INFO, "- Winner is " + winnersName + " with branch: ");
		
		if (logger.isLoggable(Level.INFO)) {
			for (DatabaseVersionHeader databaseVersionHeader : winnersBranch.getAll()) {
				logger.log(Level.INFO, "  + " + databaseVersionHeader);
			}
		}

		return winnersBranch;
	}

	private Set<MultiChunkId> determineRequiredMultiChunks(List<FileSystemAction> actions, MemoryDatabase winnersDatabase) {
		Set<MultiChunkId> multiChunksToDownload = new HashSet<MultiChunkId>();

		for (FileSystemAction action : actions) {
			if (action instanceof FileCreatingFileSystemAction) { // TODO [low] This adds ALL multichunks even though some might be available locally
				multiChunksToDownload.addAll(determineMultiChunksToDownload(action.getFile2(), winnersDatabase));
			}
		}

		return multiChunksToDownload;
	}

	private Collection<MultiChunkId> determineMultiChunksToDownload(FileVersion fileVersion, MemoryDatabase winnersDatabase) {
		Set<MultiChunkId> multiChunksToDownload = new HashSet<MultiChunkId>();

		// First: Check if we know this file locally!
		List<MultiChunkId> multiChunkIds = localDatabase.getMultiChunkIds(fileVersion.getChecksum());
		
		if (multiChunkIds.size() > 0) {
			multiChunksToDownload.addAll(multiChunkIds);
		}
		else {
			// Second: We don't know it locally; must be from the winners database
			FileContent winningFileContent = winnersDatabase.getContent(fileVersion.getChecksum());			
			boolean winningFileHasContent = winningFileContent != null;

			if (winningFileHasContent) { // File can be empty!
				List<ChunkChecksum> fileChunks = winningFileContent.getChunks(); 
				
				// TODO [medium] Instead of just looking for multichunks to download here, we should look for chunks in local files as well
				// and return the chunk positions in the local files ChunkPosition (chunk123 at file12, offset 200, size 250)
				
				Map<ChunkChecksum, MultiChunkId> checksumsWithMultiChunkIds = localDatabase.getMultiChunkIdsByChecksums(fileChunks);
				
				for (ChunkChecksum chunkChecksum : fileChunks) {
					MultiChunkId multiChunkIdForChunk = checksumsWithMultiChunkIds.get(chunkChecksum);
					if (multiChunkIdForChunk == null) {
						multiChunkIdForChunk = winnersDatabase.getMultiChunkIdForChunk(chunkChecksum);
						
						if (multiChunkIdForChunk == null) {
							throw new RuntimeException("Cannot find multichunk for chunk "+chunkChecksum);	
						}
					}
					
					if (!multiChunksToDownload.contains(multiChunkIdForChunk)) {
						logger.log(Level.INFO, "  + Adding multichunk " + multiChunkIdForChunk + " to download list ...");
						multiChunksToDownload.add(multiChunkIdForChunk);
					}
				}
			}
		}
		
		return multiChunksToDownload;
	}

	private List<FileSystemAction> sortFileSystemActions(List<FileSystemAction> actions) {
		FileSystemActionComparator actionComparator = new FileSystemActionComparator();
		actionComparator.sort(actions);

		return actions;
	}

	private void applyFileSystemActions(List<FileSystemAction> actions) throws Exception {
		// Sort
		actions = sortFileSystemActions(actions);

		logger.log(Level.FINER, "- Applying file system actions (sorted!) ...");

		// Apply
		for (FileSystemAction action : actions) {
			if (logger.isLoggable(Level.FINER)) {
				logger.log(Level.FINER, "   +  {0}", action);
			}

			try {
				action.execute();
			}
			catch (InconsistentFileSystemException e) {
				logger.log(Level.FINER, "     --> Inconsistent file system exception thrown. Ignoring for this file.", e);
			}
		}
	}

	private void downloadAndDecryptMultiChunks(Set<MultiChunkId> unknownMultiChunkIds) throws StorageException, IOException {
		logger.log(Level.INFO, "Downloading and extracting multichunks ...");

		// TODO [medium] Check existing files by checksum and do NOT download them if they exist locally, or copy them

		for (MultiChunkId multiChunkId : unknownMultiChunkIds) {
			File localEncryptedMultiChunkFile = config.getCache().getEncryptedMultiChunkFile(multiChunkId.getRaw());
			File localDecryptedMultiChunkFile = config.getCache().getDecryptedMultiChunkFile(multiChunkId.getRaw());
			MultiChunkRemoteFile remoteMultiChunkFile = new MultiChunkRemoteFile(multiChunkId);

			logger.log(Level.INFO, "  + Downloading multichunk " + multiChunkId + " ...");
			transferManager.download(remoteMultiChunkFile, localEncryptedMultiChunkFile);
			result.downloadedMultiChunks.add(multiChunkId);

			logger.log(Level.INFO, "  + Decrypting multichunk " + multiChunkId + " ...");
			InputStream multiChunkInputStream = config.getTransformer().createInputStream(new FileInputStream(localEncryptedMultiChunkFile));
			OutputStream decryptedMultiChunkOutputStream = new FileOutputStream(localDecryptedMultiChunkFile);

			// TODO [medium] Calculate checksum while writing file, to verify correct content
			FileUtil.appendToOutputStream(multiChunkInputStream, decryptedMultiChunkOutputStream);

			decryptedMultiChunkOutputStream.close();
			multiChunkInputStream.close();

			logger.log(Level.FINE, "  + Locally deleting multichunk " + multiChunkId + " ...");
			localEncryptedMultiChunkFile.delete();
		}

		transferManager.disconnect();
	}

	/**
	 * Loads the winner's database branch into the memory in a {@link MemoryDatabase} object, by using
	 * the already downloaded list of remote database files.
	 * 
	 * <p>Because database files can contain multiple {@link DatabaseVersion}s per client, a range for which
	 * to load the database versions must be determined.
	 * 
	 * <p><b>Example 1:</b><br />
	 * <pre>
	 *  db-A-0001   (A1)     Already known             Not loaded 
	 *  db-A-0005   (A2)     Already known             Not loaded 
	 *              (A3)     Already known             Not loaded 
	 *              (A4)     Part of winner's branch   Loaded
	 *              (A5)     Purge database version    Ignored (only DEFAULT)
	 *  db-B-0001   (A5,B1)  Part of winner's branch   Loaded
	 *  db-A-0006   (A6,B1)  Part of winner's branch   Loaded
	 * </pre>
	 * 
	 * <p>In example 1, only (A4)-(A5) must be loaded from db-A-0005, and not all four database versions.
	 * 
	 * <p><b>Other example:</b><br />
	 * <pre>
	 *  db-A-0005   (A1)     Part of winner's branch   Loaded 
	 *  db-A-0005   (A2)     Part of winner's branch   Loaded 
	 *  db-B-0001   (A2,B1)  Part of winner's branch   Loaded
	 *  db-A-0005   (A3,B1)  Part of winner's branch   Loaded 
	 *  db-A-0005   (A4,B1)  Part of winner's branch   Loaded
	 *  db-A-0005   (A5,B1)  Purge database version    Ignored (only DEFAULT)
	 * </pre>
	 * 
	 * <p>In example 2, (A1)-(A5,B1) [except (A2,B1)] are contained in db-A-0005 (after merging!), so 
	 * db-A-0005 must be processed twice; each time loading separate parts of the file. In this case:
	 * First load (A1)-(A2) from db-A-0005, then load (A2,B1) from db-B-0001, then load (A3,B1)-(A4,B1)
	 * from db-A-0005, and ignore (A5,B1).
	 * 
	 * @return Returns a loaded memory database containing all metadata from the winner's branch 
	 */
	private MemoryDatabase readWinnersDatabase(DatabaseBranch winnersApplyBranch, TreeMap<File, DatabaseRemoteFile> unknownRemoteDatabases, DatabaseVersionType filterType) throws IOException, StorageException {
		// Make map 'short filename' -> 'full filename'
		Map<String, File> shortFilenameToFileMap = new HashMap<String, File>();

		for (File remoteDatabase : unknownRemoteDatabases.keySet()) {
			shortFilenameToFileMap.put(remoteDatabase.getName(), remoteDatabase);
		}

		// Load individual databases for branch ranges
		DatabaseXmlSerializer xmlDatabaseSerializer = new DatabaseXmlSerializer(config.getTransformer());
		MemoryDatabase winnerBranchDatabase = new MemoryDatabase(); // Database cannot be reused, since these might be different clients

		List<DatabaseVersionHeader> winnersApplyBranchList = winnersApplyBranch.getAll();
		
		String rangeClientName = null;
		VectorClock rangeVersionFrom = null;
		VectorClock rangeVersionTo = null;

		for (int i=0; i<winnersApplyBranchList.size(); i++) {
			DatabaseVersionHeader currentDatabaseVersionHeader = winnersApplyBranchList.get(i);
			DatabaseVersionHeader nextDatabaseVersionHeader = (i+1 < winnersApplyBranchList.size()) ? winnersApplyBranchList.get(i+1) : null;
			
			// First of range for this client
			if (rangeClientName == null) {
				rangeClientName = currentDatabaseVersionHeader.getClient();
				rangeVersionFrom = currentDatabaseVersionHeader.getVectorClock();
				rangeVersionTo = currentDatabaseVersionHeader.getVectorClock();
			}
			
			// Still in range for this client
			else {
				rangeVersionTo = currentDatabaseVersionHeader.getVectorClock();
			}
			
			// Now load this stuff from the database file (or not)
			//   - If the database file exists, load the range and reset it
			//   - If not, only force a load if this is the range end
			
			File databaseVersionFile = getExactDatabaseVersionFile(currentDatabaseVersionHeader, shortFilenameToFileMap);
						
			if (databaseVersionFile != null) {
				xmlDatabaseSerializer.load(winnerBranchDatabase, databaseVersionFile, rangeVersionFrom, rangeVersionTo, filterType);				
				rangeClientName = null;
			}
			else {
				boolean lastDatabaseVersionHeader = nextDatabaseVersionHeader == null;
				boolean nextClientIsDifferent = !lastDatabaseVersionHeader && !currentDatabaseVersionHeader.getClient().equals(nextDatabaseVersionHeader.getClient());
				boolean rangeEnds = lastDatabaseVersionHeader || nextClientIsDifferent;

				if (rangeEnds) {
					databaseVersionFile = getNextDatabaseVersionFile(currentDatabaseVersionHeader, shortFilenameToFileMap);
					
					xmlDatabaseSerializer.load(winnerBranchDatabase, databaseVersionFile, rangeVersionFrom, rangeVersionTo, filterType);					
					rangeClientName = null;
				}
			}
		}
	
		return winnerBranchDatabase;
	}
	
	/**
	 * Returns the database file for a given database version header, or <tt>null</tt> 
	 * if for this database version header no file has been downloaded.
	 * 
	 * <p>Unlike {@link #getNextDatabaseVersionFile(DatabaseVersionHeader, Map) getNextDatabaseVersionFile()},
	 * this method does <b>not</b> try to find a database file by counting up the local version. It returns
	 * null if the exact version has not been found!
	 * 
	 * <p><b>Example:</b> given database version header is A/(A3,B2)/T=..
	 * <pre>
	 *   - Does db-A-0003 exist? No, return null.
	 * </pre>
	 */
	private File getExactDatabaseVersionFile(DatabaseVersionHeader currentDatabaseVersionHeader, Map<String, File> shortFilenameToFileMap) throws StorageException {
		String clientName = currentDatabaseVersionHeader.getClient();
		long clientFileClock = currentDatabaseVersionHeader.getVectorClock().getClock(clientName);
		
		DatabaseRemoteFile potentialDatabaseRemoteFileForRange = new DatabaseRemoteFile(clientName, clientFileClock);				
		return shortFilenameToFileMap.get(potentialDatabaseRemoteFileForRange.getName());
	}

	/**
	 * Returns a database file for a given database version header, or throws an error if
	 * no file has been found.
	 * 
	 * <p><b>Note:</b> Unlike {@link #getExactDatabaseVersionFile(DatabaseVersionHeader, Map) getExactDatabaseVersionFile()},
	 * this method tries to find a database file by counting up the local version, i.e. if the exact version cannot be found,
	 * it increases the local client version by one until a matching version is found.
	 * 
	 * <p><b>Example:</b> given database version header is A/(A3,B2)/T=..
	 * <pre>
	 *   - Does db-A-0003 exist? No, continue.
	 *   - Does db-A-0004 exist? No, continue.
	 *   - Does db-A-0005 exist. Yes, return db-A-0005.
	 * </pre>
	 */
	private File getNextDatabaseVersionFile(DatabaseVersionHeader currentDatabaseVersionHeader, Map<String, File> shortFilenameToFileMap) throws StorageException {
		String clientName = currentDatabaseVersionHeader.getClient();
		long clientFileClock = currentDatabaseVersionHeader.getVectorClock().getClock(clientName);
		
		DatabaseRemoteFile potentialDatabaseRemoteFileForRange = null;
		File databaseFileForRange = null;
		
		int maxRounds = 100000; // TODO [medium] This is ugly and potentially dangerous. Can this lead to incorrect results?
		boolean isLoadableDatabaseFile = false;
		
		while (!isLoadableDatabaseFile && maxRounds > 0) {
			potentialDatabaseRemoteFileForRange = new DatabaseRemoteFile(clientName, clientFileClock);
			
			databaseFileForRange = shortFilenameToFileMap.get(potentialDatabaseRemoteFileForRange.getName());
			isLoadableDatabaseFile = databaseFileForRange != null;	
			
			maxRounds--;
			clientFileClock++;
		}
		
		if (!isLoadableDatabaseFile) {
			throw new StorageException("Cannot find suitable database remote file to load range.");
		}
		
		return databaseFileForRange;
	}

	private DatabaseBranches readUnknownDatabaseVersionHeaders(TreeMap<File, DatabaseRemoteFile> remoteDatabases) throws IOException, StorageException {
		logger.log(Level.INFO, "Loading database headers, creating branches ...");

		// Read database files
		DatabaseBranches unknownRemoteBranches = new DatabaseBranches();
		DatabaseXmlSerializer dbDAO = new DatabaseXmlSerializer(config.getTransformer());

		for (Map.Entry<File, DatabaseRemoteFile> remoteDatabaseFileEntry : remoteDatabases.entrySet()) {
			MemoryDatabase remoteDatabase = new MemoryDatabase(); // Database cannot be reused, since these might be different clients

			File remoteDatabaseFileInCache = remoteDatabaseFileEntry.getKey();
			DatabaseRemoteFile remoteDatabaseFile = remoteDatabaseFileEntry.getValue();
			
			dbDAO.load(remoteDatabase, remoteDatabaseFileInCache, true, null); // only load headers!
			List<DatabaseVersion> remoteDatabaseVersions = remoteDatabase.getDatabaseVersions();

			// Populate branches
			DatabaseBranch remoteClientBranch = unknownRemoteBranches.getBranch(remoteDatabaseFile.getClientName(), true);

			for (DatabaseVersion remoteDatabaseVersion : remoteDatabaseVersions) {
				DatabaseVersionHeader header = remoteDatabaseVersion.getHeader();
				remoteClientBranch.add(header);
			}
		}

		return unknownRemoteBranches;
	}
	
	private List<DatabaseRemoteFile> listUnknownRemoteDatabases(TransferManager transferManager) throws Exception {
		return (new LsRemoteOperation(config, transferManager).execute()).getUnknownRemoteDatabases();
	}

	private TreeMap<File, DatabaseRemoteFile> downloadUnknownRemoteDatabases(TransferManager transferManager, List<DatabaseRemoteFile> unknownRemoteDatabases)
			throws StorageException {
		
		logger.log(Level.INFO, "Downloading unknown databases.");
<<<<<<< HEAD
		List<File> unknownRemoteDatabasesInCache = new ArrayList<File>();
		
		int i = 0;
=======

		TreeMap<File, DatabaseRemoteFile> unknownRemoteDatabasesInCache = new TreeMap<File, DatabaseRemoteFile>();
		int i = 0;

		watchOperationListener.batchDownloadStart(unknownRemoteDatabases.size());
		
>>>>>>> 3f58c1e7
		for (DatabaseRemoteFile remoteFile : unknownRemoteDatabases) {
			File unknownRemoteDatabaseFileInCache = config.getCache().getDatabaseFile(remoteFile.getName());
			DatabaseRemoteFile unknownDatabaseRemoteFile = new DatabaseRemoteFile(remoteFile.getName());
			
			logger.log(Level.INFO, "- Downloading {0} to local cache at {1}", new Object[] { remoteFile.getName(), unknownRemoteDatabaseFileInCache });
<<<<<<< HEAD
			
			transferManager.download(new DatabaseRemoteFile(remoteFile.getName()), unknownRemoteDatabaseFileInCache);
			i++;
			if (watchEventListener != null) {
				watchEventListener.update(new WatchEvent(remoteFile.getName(), WatchEventType.DOWNLOADING, i, unknownRemoteDatabases.size()));
			}
			
=======
>>>>>>> 3f58c1e7

			i++;
			if (watchOperationListener != null) {
				watchOperationListener.batchDownloadUpdate(remoteFile.getName(), i);
			}
			transferManager.download(unknownDatabaseRemoteFile, unknownRemoteDatabaseFileInCache);

			unknownRemoteDatabasesInCache.put(unknownRemoteDatabaseFileInCache, unknownDatabaseRemoteFile);
			result.getDownloadedUnknownDatabases().add(remoteFile.getName());
		}

		return unknownRemoteDatabasesInCache;
	}

	private void disconnectTransferManager() {
		try {
			transferManager.disconnect();
		}
		catch (StorageException e) {
			// Don't care!
		}
	}

	public enum DownConflictStrategy {
		AUTO_RENAME, ASK_USER
	}
	
	public static class DownOperationOptions implements OperationOptions {
		private DownConflictStrategy conflictStrategy = DownConflictStrategy.AUTO_RENAME;

		public DownConflictStrategy getConflictStrategy() {
			return conflictStrategy;
		}

		public void setConflictStrategy(DownConflictStrategy conflictStrategy) {
			this.conflictStrategy = conflictStrategy;
		}				
	}

	public enum DownResultCode {
		OK_NO_REMOTE_CHANGES, OK_WITH_REMOTE_CHANGES, NOK
	};

	public static class DownOperationResult implements OperationResult {
		private DownResultCode resultCode;
		private ChangeSet changeSet = new ChangeSet();
		private Set<String> downloadedUnknownDatabases = new HashSet<String>();
		private Set<MultiChunkId> downloadedMultiChunks = new HashSet<MultiChunkId>();

		public DownResultCode getResultCode() {
			return resultCode;
		}

		public void setResultCode(DownResultCode resultCode) {
			this.resultCode = resultCode;
		}

		public void setChangeSet(ChangeSet ChangeSet) {
			this.changeSet = ChangeSet;
		}

		public ChangeSet getChangeSet() {
			return changeSet;
		}

		public Set<String> getDownloadedUnknownDatabases() {
			return downloadedUnknownDatabases;
		}

		public void setDownloadedUnknownDatabases(Set<String> downloadedUnknownDatabases) {
			this.downloadedUnknownDatabases = downloadedUnknownDatabases;
		}

		public Set<MultiChunkId> getDownloadedMultiChunks() {
			return downloadedMultiChunks;
		}

		public void setDownloadedMultiChunks(Set<MultiChunkId> downloadedMultiChunks) {
			this.downloadedMultiChunks = downloadedMultiChunks;
		}
	}
}<|MERGE_RESOLUTION|>--- conflicted
+++ resolved
@@ -53,7 +53,6 @@
 import org.syncany.database.SqlDatabase;
 import org.syncany.database.VectorClock;
 import org.syncany.database.dao.DatabaseXmlSerializer;
-import org.syncany.operations.WatchEvent.WatchEventType;
 import org.syncany.operations.actions.FileCreatingFileSystemAction;
 import org.syncany.operations.actions.FileSystemAction;
 import org.syncany.operations.actions.FileSystemAction.InconsistentFileSystemException;
@@ -101,26 +100,12 @@
 	private DatabaseBranch localBranch;
 	private TransferManager transferManager;
 	private DatabaseReconciliator databaseReconciliator;
-<<<<<<< HEAD
-	private WatchEventListener watchEventListener;
-=======
 	private WatchOperationListener watchOperationListener;
->>>>>>> 3f58c1e7
 	
 	public DownOperation(Config config) {
 		this(config, new DownOperationOptions(), null);
 	}
 	
-<<<<<<< HEAD
-	public DownOperation(Config config, WatchEventListener watchEventListener) {
-		this(config, new DownOperationOptions(), watchEventListener);
-	}
-
-	public DownOperation(Config config, DownOperationOptions options, WatchEventListener watchEventListener) {
-		super(config);
-
-		this.watchEventListener = watchEventListener;
-=======
 	public DownOperation(Config config, WatchOperationListener watchOperationListener) {
 		this(config, new DownOperationOptions(), watchOperationListener);
 	}
@@ -129,7 +114,6 @@
 		super(config);
 
 		this.watchOperationListener = watchOperationListener;
->>>>>>> 3f58c1e7
 		this.options = options;
 		this.result = new DownOperationResult();
 		this.localDatabase = new SqlDatabase(config);
@@ -661,33 +645,17 @@
 			throws StorageException {
 		
 		logger.log(Level.INFO, "Downloading unknown databases.");
-<<<<<<< HEAD
-		List<File> unknownRemoteDatabasesInCache = new ArrayList<File>();
-		
-		int i = 0;
-=======
 
 		TreeMap<File, DatabaseRemoteFile> unknownRemoteDatabasesInCache = new TreeMap<File, DatabaseRemoteFile>();
 		int i = 0;
 
 		watchOperationListener.batchDownloadStart(unknownRemoteDatabases.size());
 		
->>>>>>> 3f58c1e7
 		for (DatabaseRemoteFile remoteFile : unknownRemoteDatabases) {
 			File unknownRemoteDatabaseFileInCache = config.getCache().getDatabaseFile(remoteFile.getName());
 			DatabaseRemoteFile unknownDatabaseRemoteFile = new DatabaseRemoteFile(remoteFile.getName());
 			
 			logger.log(Level.INFO, "- Downloading {0} to local cache at {1}", new Object[] { remoteFile.getName(), unknownRemoteDatabaseFileInCache });
-<<<<<<< HEAD
-			
-			transferManager.download(new DatabaseRemoteFile(remoteFile.getName()), unknownRemoteDatabaseFileInCache);
-			i++;
-			if (watchEventListener != null) {
-				watchEventListener.update(new WatchEvent(remoteFile.getName(), WatchEventType.DOWNLOADING, i, unknownRemoteDatabases.size()));
-			}
-			
-=======
->>>>>>> 3f58c1e7
 
 			i++;
 			if (watchOperationListener != null) {
