/*
 * Syncany, www.syncany.org
 * Copyright (C) 2011-2014 Philipp C. Heckel <philipp.heckel@gmail.com> 
 *
 * This program is free software: you can redistribute it and/or modify
 * it under the terms of the GNU General Public License as published by
 * the Free Software Foundation, either version 3 of the License, or
 * (at your option) any later version.
 *
 * This program is distributed in the hope that it will be useful,
 * but WITHOUT ANY WARRANTY; without even the implied warranty of
 * MERCHANTABILITY or FITNESS FOR A PARTICULAR PURPOSE.  See the
 * GNU General Public License for more details.
 *
 * You should have received a copy of the GNU General Public License
 * along with this program.  If not, see <http://www.gnu.org/licenses/>.
 */
package org.syncany.operations;

import java.io.IOException;
import java.nio.file.Path;
import java.nio.file.Paths;
import java.util.ArrayList;
import java.util.List;
import java.util.Random;
import java.util.concurrent.atomic.AtomicBoolean;
import java.util.logging.Level;
import java.util.logging.Logger;

import org.syncany.config.Config;
import org.syncany.operations.DownOperation.DownOperationResult;
import org.syncany.operations.NotificationListener.NotificationListenerListener;
import org.syncany.operations.RecursiveWatcher.WatchListener;
import org.syncany.operations.UpOperation.UpOperationResult;
import org.syncany.operations.UpOperation.UpOperationResult.UpResultCode;
import org.syncany.operations.listener.WatchOperationListener;
import org.syncany.util.StringUtil;

/**
 * The watch operation implements the constant synchronization known from other
 * sync tools. 
 * 
 * <p>In order to sync instantly, it offers the following strategies:
 * <ul>
 *  <li>It monitors the local file system using the {@link RecursiveWatcher}.
 *      Whenever a file or folder changes, the sync is started (after a short
 *      settlement wait period).</li>
 *  <li>It subscribes to a repo-specific channel on the Syncany pub/sub server,
 *      using the {@link NotificationListener}, and publishes updates to this 
 *      channel.</li>
 *  <li>It periodically runs the sync, i.e. the {@link DownOperation} and 
 *      subsequently the {@link UpOperation}. If the other two mechanisms are
 *      disabled or fail to register changes, this method will make sure that
 *      changes are synced eventually.</li>
 * </ul>
 * 
 * As of now, this operation never returns, because it runs in a loop. The user
 * has to manually abort the operation on the command line.
 * 
 * @author Philipp C. Heckel <philipp.heckel@gmail.com>
 */
public class WatchOperation extends Operation implements NotificationListenerListener, WatchListener {
	private static final Logger logger = Logger.getLogger(WatchOperation.class.getSimpleName());

	private WatchOperationOptions options;

	private AtomicBoolean syncRunning;
	private AtomicBoolean stopRequired;
	private AtomicBoolean pauseRequired;

	private RecursiveWatcher recursiveWatcher;
	private NotificationListener notificationListener;
<<<<<<< HEAD
	private WatchEventListener watchEventListener;
=======
	private WatchOperationListener watchOperationListener;
>>>>>>> 3f58c1e7

	private String notificationChannel;
	private String notificationInstanceId;

<<<<<<< HEAD
	public WatchOperation(Config config, WatchOperationOptions options, WatchEventListener watchEventListener) {
		super(config);

		this.watchEventListener = watchEventListener;
=======
	public WatchOperation(Config config, WatchOperationOptions options, WatchOperationListener watchOperationListener) {
		super(config);

		this.watchOperationListener = watchOperationListener;
>>>>>>> 3f58c1e7
		this.options = options;

		this.syncRunning = new AtomicBoolean(false);
		this.stopRequired = new AtomicBoolean(false);
		this.pauseRequired = new AtomicBoolean(false);

		this.recursiveWatcher = null;
		this.notificationListener = null;

		this.notificationChannel = StringUtil.toHex(config.getRepoId());
		this.notificationInstanceId = "" + Math.abs(new Random().nextLong());
	}

	@Override
	public WatchOperationResult execute() throws Exception {
		if (options.announcementsEnabled()) {
			startNotificationListener();
		}

		if (options.watcherEnabled()) {
			startRecursiveWatcher();
		}

		while (!stopRequired.get()) {
			while (pauseRequired.get()) {
				try {
					Thread.sleep(1000);
				}
				catch (Exception e) {
					// Don't care
				}
			}

			try {
				runSync();

				logger.log(Level.INFO, "Sync done, waiting {0} seconds ...", options.getInterval() / 1000);
				Thread.sleep(options.getInterval());
			}
			catch (Exception e) {
				logger.log(Level.INFO, String.format("Sync FAILED, waiting %d seconds ...", options.getInterval() / 1000), e);
				Thread.sleep(options.getInterval());
			}
		}
		return new WatchOperationResult();
	}

	private void startRecursiveWatcher() {
		Path localDir = Paths.get(config.getLocalDir().getAbsolutePath());
		List<Path> ignorePaths = new ArrayList<Path>();

		ignorePaths.add(Paths.get(config.getAppDir().getAbsolutePath()));
		ignorePaths.add(Paths.get(config.getCacheDir().getAbsolutePath()));
		ignorePaths.add(Paths.get(config.getDatabaseDir().getAbsolutePath()));
		ignorePaths.add(Paths.get(config.getLogDir().getAbsolutePath()));

		recursiveWatcher = new RecursiveWatcher(localDir, ignorePaths, options.getSettleDelay(), this);

		try {
			recursiveWatcher.start();
		}
		catch (IOException e) {
			logger.log(Level.WARNING, "Cannot initiate file watcher. Relying on regular tree walks.");
		}
	}

	private void startNotificationListener() {
		notificationListener = new NotificationListener(options.getAnnouncementsHost(), options.getAnnouncementsPort(), this);
		notificationListener.start();

		notificationListener.subscribe(notificationChannel);
	}

	private void runSync() throws Exception {
		if (!syncRunning.get()) {
			syncRunning.set(true);

			logger.log(Level.INFO, "Running sync ...");

			try {
<<<<<<< HEAD
				DownOperationResult downResult = new DownOperation(config, watchEventListener).execute();
				UpOperationResult upOperationResult = new UpOperation(config, watchEventListener).execute();
=======
				DownOperationResult downResult = new DownOperation(config, watchOperationListener).execute();
				UpOperationResult upOperationResult = new UpOperation(config, watchOperationListener).execute();
>>>>>>> 3f58c1e7

				if (upOperationResult.getResultCode() == UpResultCode.OK_APPLIED_CHANGES && upOperationResult.getChangeSet().hasChanges()) {
					notifyChanges();
				}
			}
			finally {
				syncRunning.set(false);
			}
		}
	}

	@Override
	public void pushNotificationReceived(String channel, String message) {
		if (channel.equals(notificationChannel) && !message.equals(notificationInstanceId)) {
			try {
				runSync();
			}
			catch (Exception e) {
				logger.log(Level.INFO, "Sync FAILED (event-triggered).");
			}
		}
	}

	@Override
	public void watchEventsOccurred() {
		try {
			runSync();
		}
		catch (Exception e) {
			logger.log(Level.INFO, "Sync FAILED (event-triggered).");
		}
	}

	private void notifyChanges() {
		if (notificationListener != null) {
			notificationListener.announce(notificationChannel, notificationInstanceId);
		}
	}
	
	public void pause(){
		pauseRequired.set(true);
	}
	
	public void resume(){
		pauseRequired.set(false);
	}

	public void stop(){
		stopRequired.set(true);
	}
	
	public static class WatchOperationOptions implements OperationOptions {
		private int interval = 120000;
		private boolean announcements = true;
		private String announcementsHost = "notify.syncany.org";
		private int announcementsPort = 8080;
		private int settleDelay = 3000;
		private boolean watcher = true;

		public int getInterval() {
			return interval;
		}

		public void setInterval(int interval) {
			this.interval = interval;
		}

		public boolean announcementsEnabled() {
			return announcements;
		}

		public void setAnnouncements(boolean announcements) {
			this.announcements = announcements;
		}

		public String getAnnouncementsHost() {
			return announcementsHost;
		}

		public void setAnnouncementsHost(String announcementsHost) {
			this.announcementsHost = announcementsHost;
		}

		public int getAnnouncementsPort() {
			return announcementsPort;
		}

		public void setAnnouncementsPort(int announcementsPort) {
			this.announcementsPort = announcementsPort;
		}

		public int getSettleDelay() {
			return settleDelay;
		}

		public void setSettleDelay(int settleDelay) {
			this.settleDelay = settleDelay;
		}

		public boolean watcherEnabled() {
			return watcher;
		}

		public void setWatcher(boolean watcher) {
			this.watcher = watcher;
		}
	}

	public static class WatchOperationResult implements OperationResult {
		// Fressen
	}
}<|MERGE_RESOLUTION|>--- conflicted
+++ resolved
@@ -70,26 +70,15 @@
 
 	private RecursiveWatcher recursiveWatcher;
 	private NotificationListener notificationListener;
-<<<<<<< HEAD
-	private WatchEventListener watchEventListener;
-=======
 	private WatchOperationListener watchOperationListener;
->>>>>>> 3f58c1e7
 
 	private String notificationChannel;
 	private String notificationInstanceId;
 
-<<<<<<< HEAD
-	public WatchOperation(Config config, WatchOperationOptions options, WatchEventListener watchEventListener) {
-		super(config);
-
-		this.watchEventListener = watchEventListener;
-=======
 	public WatchOperation(Config config, WatchOperationOptions options, WatchOperationListener watchOperationListener) {
 		super(config);
 
 		this.watchOperationListener = watchOperationListener;
->>>>>>> 3f58c1e7
 		this.options = options;
 
 		this.syncRunning = new AtomicBoolean(false);
@@ -170,13 +159,8 @@
 			logger.log(Level.INFO, "Running sync ...");
 
 			try {
-<<<<<<< HEAD
-				DownOperationResult downResult = new DownOperation(config, watchEventListener).execute();
-				UpOperationResult upOperationResult = new UpOperation(config, watchEventListener).execute();
-=======
 				DownOperationResult downResult = new DownOperation(config, watchOperationListener).execute();
 				UpOperationResult upOperationResult = new UpOperation(config, watchOperationListener).execute();
->>>>>>> 3f58c1e7
 
 				if (upOperationResult.getResultCode() == UpResultCode.OK_APPLIED_CHANGES && upOperationResult.getChangeSet().hasChanges()) {
 					notifyChanges();
