--- conflicted
+++ resolved
@@ -53,11 +53,7 @@
 import org.syncany.operations.StatusOperation.StatusOperationOptions;
 import org.syncany.operations.StatusOperation.StatusOperationResult;
 import org.syncany.operations.UpOperation.UpOperationResult.UpResultCode;
-<<<<<<< HEAD
-import org.syncany.operations.WatchEvent.WatchEventType;
-=======
 import org.syncany.operations.listener.WatchOperationListener;
->>>>>>> 3f58c1e7
 
 /**
  * The up operation implements a central part of Syncany's business logic. It analyzes the local
@@ -87,26 +83,12 @@
 	private UpOperationOptions options;
 	private TransferManager transferManager;
 	private SqlDatabase localDatabase;
-<<<<<<< HEAD
-	private WatchEventListener watchEventListener;
-=======
 	private WatchOperationListener watchOperationListener;
->>>>>>> 3f58c1e7
 	
 	public UpOperation(Config config) {
 		this(config, new UpOperationOptions(), null);
 	}
 	
-<<<<<<< HEAD
-	public UpOperation(Config config, WatchEventListener watchEventListener) {
-		this(config, new UpOperationOptions(), watchEventListener);
-	}
-
-	public UpOperation(Config config, UpOperationOptions options, WatchEventListener watchEventListener) {
-		super(config);
-
-		this.watchEventListener = watchEventListener;
-=======
 	public UpOperation(Config config, WatchOperationListener watchOperationListener) {
 		this(config, new UpOperationOptions(), watchOperationListener);
 	}
@@ -115,7 +97,6 @@
 		super(config);
 
 		this.watchOperationListener = watchOperationListener;
->>>>>>> 3f58c1e7
 		this.options = options;
 		this.transferManager = config.getConnection().createTransferManager();
 		this.localDatabase = new SqlDatabase(config);
@@ -183,7 +164,6 @@
 		}		
 
 		// Upload multichunks
-		// produces WatchEventType.UPLOADING events
 		logger.log(Level.INFO, "Uploading new multichunks ...");
 		uploadMultiChunks(newDatabaseVersion);
 
@@ -318,14 +298,11 @@
 		Collection<MultiChunkEntry> multiChunksEntries = newDatabaseVersion.getMultiChunks();
 		List<MultiChunkId> dirtyMultiChunkIds = localDatabase.getDirtyMultiChunkIds();
 		int i = 0;
-<<<<<<< HEAD
-=======
 		
 		if (watchOperationListener != null) {
 			watchOperationListener.batchUploadStart(multiChunksEntries.size());
 		}
 		
->>>>>>> 3f58c1e7
 		for (MultiChunkEntry multiChunkEntry : multiChunksEntries) {
 			if (dirtyMultiChunkIds.contains(multiChunkEntry.getId())) {
 				logger.log(Level.INFO, "- Ignoring multichunk (from dirty database, already uploaded), " + multiChunkEntry.getId() + " ...");
@@ -338,13 +315,8 @@
 						+ remoteMultiChunkFile + " ...");
 				transferManager.upload(localMultiChunkFile, remoteMultiChunkFile);
 				i++;
-<<<<<<< HEAD
-				if (watchEventListener != null) {
-					watchEventListener.update(new WatchEvent(remoteMultiChunkFile.getName(), WatchEventType.UPLOADING, i, multiChunksEntries.size()));
-=======
 				if (watchOperationListener != null) {
 					watchOperationListener.batchUploadUpdate(remoteMultiChunkFile.getName(), i);
->>>>>>> 3f58c1e7
 				}
 
 				logger.log(Level.INFO, "  + Removing " + multiChunkEntry.getId() + " locally ...");
@@ -367,13 +339,8 @@
 		VectorClock newVectorClock = findNewVectorClock(lastVectorClock);
 
 		// Index
-<<<<<<< HEAD
-		Deduper deduper = new Deduper(config.getChunker(), config.getMultiChunker(), config.getTransformer(), watchEventListener);
-		Indexer indexer = new Indexer(config, deduper);
-=======
 		Deduper deduper = new Deduper(config.getChunker(), config.getMultiChunker(), config.getTransformer());
 		Indexer indexer = new Indexer(config, deduper, watchOperationListener);
->>>>>>> 3f58c1e7
 
 		DatabaseVersion newDatabaseVersion = indexer.index(localFiles);
 
