/*
 * Syncany, www.syncany.org
 * Copyright (C) 2011-2014 Philipp C. Heckel <philipp.heckel@gmail.com> 
 *
 * This program is free software: you can redistribute it and/or modify
 * it under the terms of the GNU General Public License as published by
 * the Free Software Foundation, either version 3 of the License, or
 * (at your option) any later version.
 *
 * This program is distributed in the hope that it will be useful,
 * but WITHOUT ANY WARRANTY; without even the implied warranty of
 * MERCHANTABILITY or FITNESS FOR A PARTICULAR PURPOSE.  See the
 * GNU General Public License for more details.
 *
 * You should have received a copy of the GNU General Public License
 * along with this program.  If not, see <http://www.gnu.org/licenses/>.
 */
package org.syncany;

import java.io.IOException;
import java.io.InputStream;
import java.util.Properties;

import org.syncany.config.Config;
import org.syncany.connection.plugins.StorageException;
import org.syncany.crypto.CipherException;
import org.syncany.operations.ChangeSet;
import org.syncany.operations.CleanupOperation;
import org.syncany.operations.CleanupOperation.CleanupOperationOptions;
import org.syncany.operations.CleanupOperation.CleanupOperationResult;
import org.syncany.operations.ConnectOperation;
import org.syncany.operations.ConnectOperation.ConnectOperationListener;
import org.syncany.operations.ConnectOperation.ConnectOperationOptions;
import org.syncany.operations.ConnectOperation.ConnectOperationResult;
import org.syncany.operations.DownOperation;
import org.syncany.operations.DownOperation.DownOperationOptions;
import org.syncany.operations.DownOperation.DownOperationResult;
import org.syncany.operations.GenlinkOperation;
import org.syncany.operations.GenlinkOperation.GenlinkOperationResult;
import org.syncany.operations.InitOperation;
import org.syncany.operations.InitOperation.InitOperationListener;
import org.syncany.operations.InitOperation.InitOperationOptions;
import org.syncany.operations.InitOperation.InitOperationResult;
import org.syncany.operations.LogOperation;
import org.syncany.operations.LogOperation.LogOperationOptions;
import org.syncany.operations.LogOperation.LogOperationResult;
import org.syncany.operations.LsRemoteOperation;
import org.syncany.operations.LsRemoteOperation.LsRemoteOperationResult;
import org.syncany.operations.Operation;
import org.syncany.operations.OperationOptions;
import org.syncany.operations.OperationResult;
import org.syncany.operations.RestoreOperation;
import org.syncany.operations.RestoreOperation.RestoreOperationOptions;
import org.syncany.operations.RestoreOperation.RestoreOperationResult;
import org.syncany.operations.StatusOperation;
import org.syncany.operations.StatusOperation.StatusOperationOptions;
import org.syncany.operations.SyncOperation;
import org.syncany.operations.SyncOperation.SyncOperationOptions;
import org.syncany.operations.SyncOperation.SyncOperationResult;
import org.syncany.operations.UpOperation;
import org.syncany.operations.UpOperation.UpOperationOptions;
import org.syncany.operations.UpOperation.UpOperationResult;
import org.syncany.operations.WatchEvent;
import org.syncany.operations.WatchEventListener;
import org.syncany.operations.WatchOperation;
import org.syncany.operations.WatchOperation.WatchOperationOptions;
import org.syncany.operations.listener.WatchOperationAdapter;

/**
 * The client class is a convenience class to call the application's {@link Operation}s
 * using a central entry point. The class offers wrapper methods around the operations.
 * 
 * <p>The methods typically take an {@link OperationOptions} instance as an argument, 
 * and return an instance of the {@link OperationResult} class.
 *  
 * @author Philipp C. Heckel <philipp.heckel@gmail.com>
 */
public class Client {
	private static final String APPLICATION_PROPERTIES_RESOURCE = "/application.properties";
	private static final String APPLICATION_PROPERTIES_RELEASE_KEY = "release";
	private static final String APPLICATION_PROPERTIES_VERSION_KEY = "version";
	private static final String APPLICATION_PROPERTIES_REVISION_KEY = "revision";
	private static final Properties applicationProperties = new Properties();

	protected Config config;

	static {
		InputStream globalPropertiesInputStream = Client.class.getResourceAsStream(APPLICATION_PROPERTIES_RESOURCE);

		try {
			applicationProperties.load(globalPropertiesInputStream);
		}
		catch (Exception e) {
			throw new RuntimeException("Cannot load application properties.", e);
		}
	}

	public static Properties getApplicationProperties() {
		return applicationProperties;
	}

	public static boolean isApplicationRelease() {
		return Boolean.parseBoolean(applicationProperties.getProperty(APPLICATION_PROPERTIES_RELEASE_KEY));
	}

	public static String getApplicationVersion() {
		return applicationProperties.getProperty(APPLICATION_PROPERTIES_VERSION_KEY);
	}

	public static String getApplicationRevision() {
		return applicationProperties.getProperty(APPLICATION_PROPERTIES_REVISION_KEY);
	}

	public Client() {
		// Fressen
	}

	public void setConfig(Config config) {
		this.config = config;
	}

	public Config getConfig() {
		return config;
	}

	public UpOperationResult up() throws Exception {
		return up(new UpOperationOptions());
	}

	public UpOperationResult up(UpOperationOptions options) throws Exception {
		return new UpOperation(config, options, null).execute();
	}

	public DownOperationResult down() throws Exception {
		return down(new DownOperationOptions());
	}

	public DownOperationResult down(DownOperationOptions options) throws Exception {
		return new DownOperation(config, options, null).execute();
	}

	public SyncOperationResult sync() throws Exception {
		return sync(new SyncOperationOptions());
	}

	public SyncOperationResult sync(SyncOperationOptions options) throws Exception {
		return new SyncOperation(config, options, null).execute();
	}

	public ChangeSet status() throws Exception {
		return status(new StatusOperationOptions());
	}

	public ChangeSet status(StatusOperationOptions options) throws Exception {
		return (new StatusOperation(config, options).execute()).getChangeSet();
	}

	public LsRemoteOperationResult lsRemote() throws Exception {
		return new LsRemoteOperation(config).execute();
	}

	public RestoreOperationResult restore(RestoreOperationOptions options) throws Exception {
		return new RestoreOperation(config, options).execute();
	}

	public LogOperationResult log(LogOperationOptions options) throws Exception {
		return new LogOperation(config, options).execute();
	}

	public void watch(WatchOperationOptions options) throws Exception {
<<<<<<< HEAD
		WatchEventListener wl = new WatchEventListener() {
			@Override
			public void update(WatchEvent event) {
				System.out.println(event.toString());
			}
		};
		new WatchOperation(config, options, wl).execute();		
=======
		new WatchOperation(config, options, new WatchOperationAdapter()).execute();		
>>>>>>> 3f58c1e7
	}	

	public GenlinkOperationResult genlink() throws Exception {
		return new GenlinkOperation(config).execute();
	}

	public InitOperationResult init(InitOperationOptions options) throws Exception {
		return init(options, null);
	}

	public InitOperationResult init(InitOperationOptions options, InitOperationListener listener) throws Exception {
		return new InitOperation(options, listener).execute();
	}

	public ConnectOperationResult connect(ConnectOperationOptions options) throws IOException, StorageException, CipherException {
		return connect(options, null);
	}

	public ConnectOperationResult connect(ConnectOperationOptions options, ConnectOperationListener listener) throws IOException, StorageException,
			CipherException {
		
		return new ConnectOperation(options, listener).execute();
	}

	public CleanupOperationResult cleanup() throws Exception {
		return new CleanupOperation(config, new CleanupOperationOptions()).execute();
	}

	public CleanupOperationResult cleanup(CleanupOperationOptions options) throws Exception {
		return new CleanupOperation(config, options).execute();
	}
}<|MERGE_RESOLUTION|>--- conflicted
+++ resolved
@@ -60,8 +60,6 @@
 import org.syncany.operations.UpOperation;
 import org.syncany.operations.UpOperation.UpOperationOptions;
 import org.syncany.operations.UpOperation.UpOperationResult;
-import org.syncany.operations.WatchEvent;
-import org.syncany.operations.WatchEventListener;
 import org.syncany.operations.WatchOperation;
 import org.syncany.operations.WatchOperation.WatchOperationOptions;
 import org.syncany.operations.listener.WatchOperationAdapter;
@@ -168,17 +166,7 @@
 	}
 
 	public void watch(WatchOperationOptions options) throws Exception {
-<<<<<<< HEAD
-		WatchEventListener wl = new WatchEventListener() {
-			@Override
-			public void update(WatchEvent event) {
-				System.out.println(event.toString());
-			}
-		};
-		new WatchOperation(config, options, wl).execute();		
-=======
 		new WatchOperation(config, options, new WatchOperationAdapter()).execute();		
->>>>>>> 3f58c1e7
 	}	
 
 	public GenlinkOperationResult genlink() throws Exception {
