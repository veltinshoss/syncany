--- conflicted
+++ resolved
@@ -50,17 +50,10 @@
 	 * <p>The method is called for every file that was not excluded by {@link #onFileFilter(File) onFileFilter()}.
 	 * 
 	 * @param file File for which the deduplication process is about to be started
-<<<<<<< HEAD
-	 * @param index index of file being indexed
-	 * @return Returns <tt>true</tt> if the given file shall be deduplicated, <tt>false</tt> otherwise
-	 */
-	public boolean onFileStart(File file, int index);
-=======
 	 * @param fileNumber Index of file being indexed
 	 * @return Returns <tt>true</tt> if the given file shall be deduplicated, <tt>false</tt> otherwise
 	 */
 	public boolean onFileStart(File file, int fileNumber);
->>>>>>> d1562d03
 	
 	/**
 	 * Called by {@link Deduper} during the deduplication process for each chunk that was
@@ -154,14 +147,10 @@
 	 *  
 	 * @param size the number of files to be processed 
 	 */
-<<<<<<< HEAD
-	public void onStart(int size);		
-=======
 	public void onStart(int size);	
 	
 	/**
 	 * Called by {@link Deduper} after finishing the deduplication process.
 	 */
 	public void onFinish();
->>>>>>> d1562d03
 }