--- conflicted
+++ resolved
@@ -6,13 +6,6 @@
 dependencies {
 	compile			project(":syncany-lib")
 	compile			project(":syncany-util")
-<<<<<<< HEAD
-	
-	compile			project(":syncany-plugins:syncany-plugin-ftp")
-	compile			project(":syncany-plugins:syncany-plugin-webdav")    	
-	
-=======
->>>>>>> cf60fa8b
 	compile			"net.sf.jopt-simple:jopt-simple:4.5"      
 
 	testCompile		"com.github.stefanbirkner:system-rules:1.5.0"            
