--- conflicted
+++ resolved
@@ -62,13 +62,9 @@
  *  
  * @author Philipp C. Heckel <philipp.heckel@gmail.com>
  */
-<<<<<<< HEAD
-public class CommandLineClient extends Client implements PluginListener {
-=======
 public class CommandLineClient extends Client {
 	private static final Logger logger = Logger.getLogger(CommandLineClient.class.getSimpleName());
 	
->>>>>>> 7821364f
 	private static final Pattern HELP_TEXT_RESOURCE_PATTERN = Pattern.compile("\\%RESOURCE:([^%]+)\\%");
 	private static final String HELP_TEXT_HELP_SKEL_RESOURCE = "/help/help.skel";
 	private static final String HELP_TEXT_USAGE_SKEL_RESOURCE = "/help/usage.skel";
