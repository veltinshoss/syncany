--- conflicted
+++ resolved
@@ -334,9 +334,6 @@
 
 			out.println();
 		}
-<<<<<<< HEAD
-	}		
-=======
 	}	
 	
 	protected void printTestResult(StorageTestResult testResult) {
@@ -353,5 +350,4 @@
 			out.println("  " + testResult.getException().getMessage());
 		}
 	}
->>>>>>> 1825f5da
 } 