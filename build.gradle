//
// Build script for main project
//

// Global Helpers //////////////////////////////////////////////////////////////

String getRevision() {
	try {
		def stdout = new ByteArrayOutputStream()

		exec {
			workingDir rootProject.projectDir
			commandLine 'git rev-parse --short HEAD'.split()
			standardOutput = stdout
		}

		return stdout.toString().trim()
	}
	catch (Exception e) {
		return "UNKNOWN"
	}
}


// Global Settings /////////////////////////////////////////////////////////////

project.ext {
	applicationRelease = false
	applicationVersion = "0.1-SNAPSHOT"
	applicationDate = new Date()
	applicationRevision = getRevision()
	applicationVersionFull = "${applicationVersion}-${applicationDate.format('yyMMddHHmm')}-${applicationRevision}"
}

// All projects settings  //////////////////////////////////////////////////////

repositories {
	mavenCentral()
}

// JavaDoc Requirements ////////////////////////////////////////////////////////

configurations {
	doclet 
}

allprojects {
	apply plugin: 'eclipse'	

	configurations {
		doclet
	}
	
	dependencies {
		doclet group: 'org.jboss.apiviz', name: 'apiviz', version: '1.3.2.GA'
	}
	
	repositories {
		mavenCentral()
	}
}

// Sub-Project Settings and Hooks //////////////////////////////////////////////

subprojects {
	apply plugin: 'java'
	
	group = 'org.syncany'		
		
	sourceCompatibility = 1.7
	targetCompatibility = 1.7
	
	repositories {
		mavenCentral()
		maven {
     	   url "https://swt-repo.googlecode.com/svn/repo/"
   	    }
	}
	
	sourceSets {
		main {
			java      { srcDir 'src/main/java'}
			resources { srcDir 'src/main/resources'}
		}
		
		test {
			java      { srcDir 'src/test/java'}
			resources { srcDir 'src/test/resources'}
		}
	}
	
	task testAllLong(type: Test, dependsOn: testClasses, group: 'Verification') {
		description = "Test long running scenarios"
		ignoreFailures = true
		maxParallelForks = 2
		testLogging { events 'started', 'passed'}
		include '**/LongRunning*'
	}
	
	task testScenario(type: Test, dependsOn: testClasses, group: 'Verification') {
		description = "Test all scenarios"
		ignoreFailures = true
		maxParallelForks = 2
		testLogging { events 'started', 'passed'}
		include '**/*ScenarioTest*'
	}
	
	task testAll(type: Test, dependsOn: testClasses, group: 'Verification') {
		description = "All tests"
		ignoreFailures = true
		maxParallelForks = 2
		testLogging { events 'started', 'passed'}
		exclude '**/*TestSuite*'
	}
	
	task testAllButLongCrypto(type: Test, dependsOn: testClasses, group: 'Verification') {
		jvmArgs '-Dcrypto.enable=true'
		description = "All tests except long running with crypto"
		ignoreFailures = true
		maxParallelForks = 2
		testLogging { events 'started', 'passed'}
		exclude '**/LongRunning*', '**/*TestSuite*'
	}
	
	test {
		group = "verification"	
		description = "All tests except long running"
		ignoreFailures = true
		maxParallelForks = 2
		testLogging { events 'started', 'passed'}
		exclude '**/LongRunning*', '**/*TestSuite*'
	}
	
	// JAR /////////////////////////////////////////////////////////////////////
	
	jar {
		baseName = "${project.name}"
		version  = "$applicationVersion"				
	}

	
	// Test JARs ///////////////////////////////////////////////////////////////
	
	task testJar(type: Jar, dependsOn: testClasses) {
		baseName = "test-${project.archivesBaseName}"
		from sourceSets.test.output
	}


	configurations {
	      tests
	}
	

	artifacts {
		tests testJar
	}	
		
	// Eclipse Settings and Hooks //////////////////////////////////////////////
	
	eclipse {
		classpath {
			downloadSources = true
		}
		
		jdt {
			sourceCompatibility = 1.7
			targetCompatibility = 1.7			
		}		
	}
	
	task eclipseSettings(type: Copy) {
		from rootProject.files(
			"gradle/eclipse/org.eclipse.jdt.ui.prefs",			
			"gradle/eclipse/org.eclipse.jdt.core.prefs"
		)
		
		into project.file('.settings/')
		
		outputs.upToDateWhen { 
			false 
		}
	}
	
	task cleanEclipseJdtUi(type: Delete) {
		delete project.file(".settings/")
		delete project.file("bin/")
	}	
	
	tasks["cleanEclipse"].dependsOn(cleanEclipseJdtUi)
	tasks["eclipse"].dependsOn(eclipseSettings)
}


// JavaDoc /////////////////////////////////////////////////////////////////////

task javadocAll(type: Javadoc) {
	group = "documentation"
	description = "Creates the JavaDoc for all subprojects and puts it into build/javadoc"
	
	source subprojects.collect { project -> project.sourceSets.main.allJava } 
	classpath = files(subprojects.collect { project -> project.sourceSets.main.compileClasspath }) 
	destinationDir = new File(projectDir, 'build/javadoc')
	
	doFirst {
	  subprojects.each { project -> project.sourceSets.main.output.each { dir -> dir.mkdirs() } }
	}
	
	options.linkSource = true
        options.addStringOption('sourceclasspath', files(subprojects.collect { project -> project.sourceSets.main.output }).getAsPath())

	configure(options) {
	        doclet "org.jboss.apiviz.APIviz"
	        docletpath file(configurations.doclet.asPath)
		windowTitle = 'Syncany API Documentation'
		docTitle = "Syncany JavaDoc ($applicationVersion)"
		bottom = " \
			<span style=\"font-size: 13px\"><br /> \
				<a href=\"http://www.syncany.org/\" target=\"_top\">Syncany</a> is an open-source cloud storage and filesharing application.<br /><br /> \
				Code located at <a href=\"https://github.com/binwiederhier/syncany\" target=\"_top\">https://github.com/binwiederhier/syncany</a><br /> \
				JavaDoc for version $applicationVersion generated based on commit <a href=\"https://github.com/binwiederhier/syncany/tree/$applicationRevision\" target=\"_top\">$applicationRevision</a> at $applicationDate<br /><br /> \
				Copyright &copy; 2011-2014 <a href=\"http://www.philippheckel.com/\" target=\"_top\">Philipp C. Heckel</a> \
			</span> \
		"
	}
}

task cleanJavadocAll(type: Delete) {
	group = "documentation"
	description = "Deletes the all subprojects from build/javadoc (completent to javadocAll)"
	delete 'build/javadoc'	
}

// Gradle Wrapper Tasks (for local gradlew scripts) ////////////////////////////

task wrapper(type: Wrapper) {
<<<<<<< HEAD
	gradleVersion = '1.10'
=======
	gradleVersion = '1.11'
>>>>>>> 4956b105
	jarFile = 'gradle/wrapper/wrapper.jar'
}


// Task to clean build folder on project root //////////////////////////////////	

task clean(type: Delete) {
	delete 'build'	
}

// Task to determine SWT library ///////////////////////////////////////////////

public String getOsName() {
	String osDefinition;
	String os = System.getProperty('os.name').toLowerCase().split()[0]; 
	String arch = System.getProperty("os.arch");
	String realArch = arch.substring(arch.length()-2, arch.length());

	return os + "_" + realArch;
}

public String getSwtLibrary(){
	String osName = getOsName();	
	String swtJarName;
	
	switch(getOsName()) {
		case 'windows_86':
   			swtJarName = 'win32.win32.x86'; 
   			break;
	  	case 'windows_64':
	    	swtJarName = 'win32.win32.x86_64' 
	    	break
	  	case 'linux_86':
	    	swtJarName = 'gtk.linux.x86' 
	    	break
	  	case 'linux_64':
	    	swtJarName = 'gtk.linux.x86_64' 
	    	break
	  	case 'mac_64':
	    	swtJarName = 'cocoa.macosx.x86_64'
	 		break
	  	case 'mac_86':
	    	swtJarName = 'cocoa.macosx' 
	    	break
	  	default:
	    	throw new Exception('Unknown OS')
	}
	
	return swtJarName;
}

// Global Tests ////////////////////////////////////////////////////////////////

task testGlobal(type: TestReport) {
	group = "verification"	
	description = "All the results from the 'test' task in all subprojects (global report!)"
	destinationDir = file("$buildDir/reports/all")
	reportOn subprojects*.test
}<|MERGE_RESOLUTION|>--- conflicted
+++ resolved
@@ -234,11 +234,7 @@
 // Gradle Wrapper Tasks (for local gradlew scripts) ////////////////////////////
 
 task wrapper(type: Wrapper) {
-<<<<<<< HEAD
-	gradleVersion = '1.10'
-=======
 	gradleVersion = '1.11'
->>>>>>> 4956b105
 	jarFile = 'gradle/wrapper/wrapper.jar'
 }
 
