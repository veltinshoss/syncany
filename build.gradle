--- conflicted
+++ resolved
@@ -201,8 +201,6 @@
 	delete 'build'	
 }
 
-<<<<<<< HEAD
-
 // Task to determine SWT library ///////////////////////////////////////////////
 
 public String getOsName() {
@@ -242,12 +240,12 @@
 	}
 	
 	return swtJarName;
-=======
+}
+
 // Global Tests 
 
 task testGlobal(type: TestReport) {
 	destinationDir = file("$buildDir/reports/allTests")
 	// Include the results from the `test` task in all subprojects
 	reportOn subprojects*.test
->>>>>>> e37fea10
 }