--- conflicted
+++ resolved
@@ -104,9 +104,10 @@
 }
 
 
-<<<<<<< HEAD
-task clean(type: Delete){
-		delete 'build'
+// Task to clean build folder on project root //////////////////////////////////	
+
+task clean(type: Delete) {
+	delete 'build'	
 }
 
 public String getOsName() {
@@ -116,10 +117,4 @@
 	String realArch = arch.substring(arch.length()-2, arch.length());
 
 	return os + "_" + realArch;
-=======
-// Task to clean build folder on project root //////////////////////////////////	
-
-task clean(type: Delete) {
-	delete 'build'	
->>>>>>> 3d81f36b
 }