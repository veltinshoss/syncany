--- conflicted
+++ resolved
@@ -32,23 +32,22 @@
 	applicationVersionFull = "${applicationVersion}-${applicationDate.format('yyMMddHHmm')}-${applicationRevision}"
 }
 
-<<<<<<< HEAD
 // All projects settings  //////////////////////////////////////////////////////
 
 allprojects {
 	apply plugin: 'eclipse'	
-=======
-configurations {
-	doclet
-}
-
-dependencies {
-	doclet group: 'org.jboss.apiviz', name: 'apiviz', version: '1.3.2.GA'
-}
-
-repositories {
-	mavenCentral()
->>>>>>> 2d5b1b29
+
+	configurations {
+		doclet
+	}
+	
+	dependencies {
+		doclet group: 'org.jboss.apiviz', name: 'apiviz', version: '1.3.2.GA'
+	}
+	
+	repositories {
+		mavenCentral()
+	}
 }
 
 // Sub-Project Settings and Hooks //////////////////////////////////////////////
@@ -222,7 +221,6 @@
 	delete 'build/javadoc'	
 }
 
-
 // Gradle Wrapper Tasks (for local gradlew scripts) ////////////////////////////
 
 task wrapper(type: Wrapper) {
@@ -237,7 +235,6 @@
 	delete 'build'	
 }
 
-<<<<<<< HEAD
 // Task to determine SWT library ///////////////////////////////////////////////
 
 public String getOsName() {
@@ -279,11 +276,7 @@
 	return swtJarName;
 }
 
-// Global Tests 
-=======
-
 // Global Tests ////////////////////////////////////////////////////////////////
->>>>>>> 2d5b1b29
 
 task testGlobal(type: TestReport) {
 	destinationDir = file("$buildDir/reports/allTests")
